## 8.10.2 (Unreleased)

### Bugfixes

<<<<<<< HEAD
 - Fix error when PWM Output duty cycle is 0
=======
 - Change pin default when creating an Output from 0 to None
 - Don't run Output shutdown function if not set up
 - Fix Controller custom_option messages not being visible
>>>>>>> 2f1d22bf
 - Fix output state checking not handling errors ([#990](https://github.com/kizniche/mycodo/issues/990))
 - Fix BME680 Input dependency
 - Fix GrovePi DHT Input
 - Fix Method dependencies not being installed
 - Prevent non-streamable camera types from being selected to stream in Camera Widget ([#991](https://github.com/kizniche/mycodo/issues/991))

### Features

 - Add Input: CCS811 (without temperature) ([#992](https://github.com/kizniche/mycodo/issues/992))
 - Add Input: MQTT Subscribe (JSON payload)
 - Add Output: Grove I2C Motor Driver (TB6612FNG, Board v1.0)
 - Make Enable Pin optional for L298N Output


## 8.10.1 (2021-04-27)

### Bugfixes

 - Fix warning preventing saving of Python code
 - Fix Sense Hat Input dependency

### Features

 - Add Input: Atlas Scientific humidity sensor
 - Add Camera: raspistill
 - Make Add Output dropdown searchable

### Miscellaneous

 - Add "Both" direction option for On/Off and PWM Bang-Bang Outputs


## 8.10.0 (2021-04-24)

This release contains changes that requires modification to any Custom Functions you may have in use. In order for the new features to work for Custom Functions, it required the use of an abstract base function class (similarly to Inputs and Outputs). As a result, any Custom Functions that previously were formatted as such:

```python
from mycodo.controllers.base_controller import AbstractController

class CustomModule(AbstractController, threading.Thread):
    """
    Class to operate custom controller
    """
    def __init__(self, ready, unique_id, testing=False):
        threading.Thread.__init__(self)
        super(CustomModule, self).__init__(ready, unique_id=unique_id, name=__name__)

        self.unique_id = unique_id
        self.log_level_debug = None

        # Set custom options
        custom_function = db_retrieve_table_daemon(
            CustomController, unique_id=unique_id)
        self.setup_custom_options(
            FUNCTION_INFORMATION['custom_options'], custom_function)
```

will need to be changed to the format:

```python
from mycodo.functions.base_function import AbstractFunction

class CustomModule(AbstractFunction):
    """
    Class to operate custom controller
    """
    def __init__(self, function, testing=False):
        super(CustomModule, self).__init__(function, testing=testing, name=__name__)

        # Note: The following 2 lines are no longer needed to be defined here. Delete them.
        # self.unique_id = function.unique_id  
        # self.log_level_debug = None

        # Set custom options
        custom_function = db_retrieve_table_daemon(
            CustomController, unique_id=self.unique_id)  # Note: "self." is added here
        self.setup_custom_options(
            FUNCTION_INFORMATION['custom_options'], custom_function)

        # These two lines are new and are required to execute initialize_variables()
        if not testing:
            self.initialize_variables()
```

You also no longer need to define the following (i.e. you can remove these lines):

```python
controller = db_retrieve_table_daemon(
    CustomController, unique_id=self.unique_id)
self.log_level_debug = controller.log_level_debug
self.set_log_level_debug(self.log_level_debug)
```

Additionally, if you have pre_stop() in your Function Class, it will need to be renamed to stop_function().

There are two ways to perform these changes.

Method A:

1. Deactivate all custom functions.
2. Delete all custom functions on the Setup -> Function page.
3. Delete all custom functions on the Configure -> Custom Functions page.
4. Perform the Mycodo upgrade.
5. Make the necessary edits to all your Custom Functions.
6. Import all your updated Custom Functions on the Configure -> Custom Functions page.
7. Add and configure your Custom Functions on the Setup -> Function page.

Method B:

1. Either SSH into your Raspberry Pi or use a keyboard/mouse/monitor and edit the Custom Functions in the ~/Mycodo/mycodo/function/custom_functions directory.
2. Perform the Mycodo upgrade.

Method A is more involved, but does not require accessing the Pi from outside the web UI. Method B has fewer steps and doesn't require deleting and reconfiguring new Functions, but requires being able to SSH in to your Raspberry Pi or connecting a keyboard/mouse/monitor to be able to edit the files in-place.

As always, a backup of the current system files and settings is performed during an upgrade, allowing you to restore your system to a previous release state if needed.

### Bugfixes

 - Fix camera paths not saving ([#955](https://github.com/kizniche/mycodo/issues/955))
 - Fix returning pylint3 report after saving Python Code
 - Fix detection of multiple cameras by opencv
 - Fix SCD30 (CircuitPython) Input ([#963](https://github.com/kizniche/mycodo/issues/963))
 - Fix importing Mycodo Settings ZIP if custom modules were exported ([#967](https://github.com/kizniche/mycodo/issues/967))
 - Fix inability to install picamera library on some Pi 4s ([#967](https://github.com/kizniche/mycodo/issues/967))
 - Fix VPD Function saving and calculating pressure conversion ([#978](https://github.com/kizniche/mycodo/issues/978))
 - Fix pressure conversion equations ([#978](https://github.com/kizniche/mycodo/issues/978))
 - Fix issues with Function channels/measurements
 - Fix Mijia LYWSD03MMC Input using a nonexistent pybluez version
 - Fix Hall Flow Input
 - Remove Flask-Session to resolve bug preventing frontend loading ([#971](https://github.com/kizniche/mycodo/issues/971))

### Features

 - Add Input: SHT41x
 - Add Input: Adafruit I2C capacitive soil sensor
 - Add Input: CircuitPython variants of the BME280 and SHT31-D Inputs
 - Add Input: KP303 Smart WiFi Power Strip ([#980](https://github.com/kizniche/mycodo/issues/980))
 - Add Input: Generic Analog pH/EC using ADS1115 ADC
 - Add Input: Tasmota Outlet Energy Monitor
 - Add Output: DS3502 Digital Potentiometer
 - Add Output: ULN2003 Unipolar Stepper Motor Driver
 - Add Function: SSD1309 Display
 - Add Function: Bang-Bang PWM
 - Add Function Action: MQTT Publish
 - Add Function Action: webhook to emit HTTP requests ([discussion](https://kylegabriel.com/forum/general-discussion/webhook-action/))
 - Partial conversion of Display/LCD controllers to Display Functions
 - Add external temperature compensation for Anyleaf pH Input
 - Add ability to set camera stream frames per second
 - Add missing stream resolution option to opencv cameras
 - Add ability for Atlas Scientific Peristaltic Pump Outputs to run in reverse
 - Add new ADC measurement rescaling method: Equation
 - Add Custom Actions to Functions
 - Add "wait_for_return" option to Custom Actions
 - Convert all LCD/Display controllers to Functions
 - Add ability to not have to set time-lapse end (defaults to 10 years) ([#987](https://github.com/kizniche/mycodo/issues/987))

### Miscellaneous

 - Add Measurements: Apparent Power, Reactive Power, Power Factor
 - Add Units: kilowatt-hour, Watt, Volt-Amps, Volt-Amps-Reactive
 - Specify package versions for pypi dependencies
 - Update python libraries
 - Add unit testing for Custom Functions
 - Add ability to change theme from Config dropdown menu


## 8.9.2 (2021-03-16)

This bugfix release changes how sessions are handled and as a result will log all users out following the upgrade.

### Bugfixes

 - Fix Function measurements not appearing in some dropdowns
 - Fix displaying saved Custom Option values when Inputs/Outputs have Custom Actions ([#952](https://github.com/kizniche/mycodo/issues/952))
 - Fix silent failures when cookies are too large ([#950](https://github.com/kizniche/mycodo/issues/950))
 - Fix use of select_measurement_channel custom option in controllers ([#953](https://github.com/kizniche/mycodo/issues/953))
 - Fix error-handling of erroneous measurements/units ([#949](https://github.com/kizniche/mycodo/issues/949))


## 8.9.1 (2021-03-13)

### Bugfixes

 - Fix API deactivating controller in database ([#944](https://github.com/kizniche/mycodo/issues/944))
 - Fix invalid conversion ([#947](https://github.com/kizniche/mycodo/issues/947))
 - Fix inability to save MQTT Input ([#946](https://github.com/kizniche/mycodo/issues/946))
 - Fix Camera Widget ([#948](https://github.com/kizniche/mycodo/issues/948))


## 8.9.0 (2021-03-08)

This release contains bug fixes and several new types of Inputs and Outputs. These include stepper motors, digital-to-analog converters, a multi-channel PWM output, as well as an input to acquire current and future weather conditions.

This release also deprecates Math controllers. Current Math controllers will continue to function, but new Math controllers cannot be created. Instead, all Math controller functionality has been ported to Functions (Setup -> Function page), in order to reduce complexity and improve customizability. Much like Inputs and Outputs, Functions are single-file modules that can be created by users and imported. Take a look at the Mycodo/mycodo/functions directory for the built-in Function modules.

The new weather input acquires current and future weather conditions from openweathermap.org with either a city (200,000 to choose from) or latitude/longitude for a location and a time frame from the present up to 7 days in the future, with a resolution of days or hours. An API key to use the service is free and the measurements returned include temperature (including minimum and maximum if forecasting days in the future), humidity, dew point, pressure, wind speed, and wind direction. This can be useful for incorporating current or future weather conditions into your conditional controllers or other functions or calculations. For instance, you may prevent Mycodo from watering your outdoor plants if the forecasted temperature in the next 12 to 24 hours is below freezing. You may also want to be alerted by email if the forecasted weather conditions are extreme. Not everyone wants to set up a weather station, but might still want to have local outdoor measurements, so this input was made to bridge that gap.

### Bugfixes

 - Fix broken Output API get/post calls
 - Fix selecting output channels in custom functions
 - Fix Autotune PID Function ([#876](https://github.com/kizniche/mycodo/issues/876))
 - Fix issue with LockFile not locking
 - Fix Output State and Output Duration On Conditional Conditions ([#879](https://github.com/kizniche/mycodo/issues/879))
 - Fix not showing camera stream buttons for cameras libraries that don't have stream support ([#899](https://github.com/kizniche/mycodo/issues/899))
 - Fix Clock Pin option showing twice for UART Inputs
 - Fix MCP3008 Input error ([#902](https://github.com/kizniche/mycodo/issues/902))
 - Fix Input Measurement option Invert Scale not displaying properly ([#902](https://github.com/kizniche/mycodo/issues/902))
 - Fix MQTT output being able to set 0 to disable option
 - Fix compounding of Function Action return messages in Conditionals
 - Fix ADS1015 and ADS1115 inputs only measuring channel 0 ([#911](https://github.com/kizniche/mycodo/issues/911))
 - Fix install of pyusb dependency of Adafruit_Extended_Bus ([#863](https://github.com/kizniche/mycodo/issues/863))
 - Fix Message and New Line options in Custom Options
 - Fix Conditional sample_rate not being set from Config
 - Fix Saving Angular and Solid Gauge Widget stop values ([#916](https://github.com/kizniche/mycodo/issues/916))
 - Fix uncaught exception if trying to acquire image when opencv can't detect a camera ([#917](https://github.com/kizniche/mycodo/issues/917))
 - Fix displaying input/output pypi.org dependencies with "=="
 - Fix pressure measurement in BME680 and BME280 Inputs ([#923](https://github.com/kizniche/mycodo/issues/923))
 - Fix controllers disappearing following reorder ([#925](https://github.com/kizniche/mycodo/issues/925))
 - Fix Inputs that use w1thermsensor ([#926](https://github.com/kizniche/mycodo/issues/926))
 - Fix issue generating documentation for similar Inputs/Outputs/Widgets
 - Fix execution of Input stop_input()
 - Fix Input Pre-Outputs not turning on
 - Fix Output not activating for Camera
 - Fix PWM trigger and Duration Method ([#937](https://github.com/kizniche/mycodo/issues/937))
 - Fix stopping Trigger Controllers ([#940](https://github.com/kizniche/mycodo/issues/940))
 - Fix Tags not appearing in Graph Widgets
 - Fix variable measurement Inputs saving correctly
 - Fix detection of custom_option save type (CSV or JSON) for proper parsing
 - Fix saving of unchecked checkboxes when using forms

### Features

 - Add Digital-to-Analog Converter output support (and add MCP4728) ([#893](https://github.com/kizniche/mycodo/issues/893))
 - Add Stepper Motor Controller output support (and add DRV8825) ([#857](https://github.com/kizniche/mycodo/issues/857))
 - Add Output: GrovePi multi-channel relay I2C board
 - Add Output: PCA9685 16-channel PWM servo/LED controller
 - Add Input: MAX31865 (CircuitPython) ([#900](https://github.com/kizniche/mycodo/issues/900))
 - Add Input: Generic Hall Effect Flow sensor
 - Add Input: INA219 current sensor
 - Add Input: Grove Pi DHT11/22 sensor
 - Add Input: HC-SR04 Ultrasonic Distance sensor
 - Add Input: SCD30 CO2/Humidity/Temperature sensor
 - Add Input: Current Weather from OpenWeatherMap.org (Free API Key, Latitude/Longitude, 200,000 cities, Humidity/Temperature/Pressure/Dewpoint/Wind Speed/Wind Direction)
 - Add Input: Forecast Hourly/Daily Weather from OpenWeatherMap.org (Free API Key, , Humidity/Temperature/Pressure/Dewpoint)
 - Add Input: Raspberry Pi Sense HAT (humidity/temperature/pressure/compass/magnetism/acceleration/gyroscope)
 - Add Input: Xiaomi Mijia LYWSD03MMC
 - Add Input: Atlas Scientific CO2 sensor
 - Add Input: AHTx0 Temperature/Humidity sensor
 - Add Input: BME680 (Circuitpython)
 - Add measurements to Custom Controllers
 - Add Measurement and Unit: Speed, Meters/Second
 - Add Measurement and Unit: Direction, Bearing
 - Add Conversions: m/s <-> mph <-> knots, hour <-> minutes and seconds
 - Add LCD: Grove RGB LCD
 - Add Function: Bang-bang/hysteretic
 - Add Function Action: Output Value
 - Add Function Action: Set LCD Backlight Color
 - Add configurable link for navbar brand link
 - Add User option to Shell Command Function Action
 - Add Message and New Line options to Custom Options of Outputs
 - Add set_custom_option/get_custom_option to Conditionals ([#901](https://github.com/kizniche/mycodo/issues/901))
 - Add ability to login with username/password using MQTT Input and Outputs
 - Add ability to use Custom Channel Options with Inputs (first used in MQTT Input)
 - Add Custom Functions/Inputs/Outputs/Widgets to Settings Export/Import
 - Add user_scripts directory for user code that's preserved during upgrade/export/import ([#930](https://github.com/kizniche/mycodo/issues/930))
 - Add pin mode option (float, pull-up, pull-down) for Edge and State Inputs
 - Add Method: Cascaded Method, allows combining (multiply) any number of existing methods
 - Add Functions and to API
 - Add missing Input Channels to Input API calls

### Miscellaneous

 - Remove lirc
 - Change widget title styles
 - Fix GCC warnings ([#906](https://github.com/kizniche/mycodo/issues/906))
 - Remove default user "pi" with "mycodo" (for compatibility with non-Raspberry Pi operating systems)
 - Update pyusb to 1.1.1
 - Refactor Edge detection Input
 - Refactor method implementation from single large method into multiple small classes
 - Changed duration method start- and end-time handling
 - Port Math controllers to Functions: Equation (Single/Multi), Difference, Statistics (Single/Multi), Average (Single/Multi), Sum (Single/Multi), Wet-Bulb Humidity, Redundancy, Vapor Pressure Deficit, Verification
 - Deprecate Math controllers
 - Remove Math controllers from and add Functions to Live page


## 8.8.8 (2020-10-30)

### Bugfixes

 - Fix PiOLED (CircuitPython) ([#842](https://github.com/kizniche/mycodo/issues/842))

### Miscellaneous

 - Update Polish translations


## 8.8.7 (2020-10-27)

### Bugfixes

 - Fix missing default values when adding new controllers ([#868](https://github.com/kizniche/mycodo/issues/868))
 - Fix catching loss of internet connection during upgrade ([#869](https://github.com/kizniche/mycodo/issues/869))
 - Fix Function Actions Output PWM and Output PWM Ramp not working ([#865](https://github.com/kizniche/mycodo/issues/865))
 - Fix dependencies not being installed for LCDs
 - Fix saving when missing/malformed custom_options JSON present ([#866](https://github.com/kizniche/mycodo/issues/866))

### Features

 - Add LCDs: 128x32 and 128x64 PiOLED using the Adafruit CircuitPython library ([#842](https://github.com/kizniche/mycodo/issues/842))


## 8.8.6 (2020-10-07)

### Bugfixes

 - Fix order of Atlas Scientific pH sensor calibration points ([#861](https://github.com/kizniche/mycodo/issues/861))

### Features

 - Add Polish translation


## 8.8.5 (2020-10-01)

### Bugfixes

 - Fix Output Widgets not able to control outputs
 - Fix ADS1256 ([#854](https://github.com/kizniche/mycodo/issues/854))
 - Fix PID controllers not obeying minimum off duration ([#859](https://github.com/kizniche/mycodo/issues/859))


## 8.8.4 (2020-09-28)

### Bugfixes

 - Increase nginx proxy buffer to accommodate large headers ([#849](https://github.com/kizniche/mycodo/issues/849))
 - Fix URL generation for cameras ([#850](https://github.com/kizniche/mycodo/issues/850))
 - Fix display of Output data on Asynchronous Graphs ([#847](https://github.com/kizniche/mycodo/issues/847))


## 8.8.3 (2020-09-15)

### Bugfixes

 - Fix inability to create Angular Gauge Widget with more than 4 stops ([#844](https://github.com/kizniche/mycodo/issues/844))
 - Fix issue with Python Code Input ([#846](https://github.com/kizniche/mycodo/issues/846))
 - Fix issue with install ([#845](https://github.com/kizniche/mycodo/issues/845))


## 8.8.2 (2020-09-13)

### Bugfixes

 - Fix PID Controller not operating ([#843](https://github.com/kizniche/mycodo/issues/843))
 - Fix inability to switch any output except channel 0 from web interface ([#840](https://github.com/kizniche/mycodo/issues/840))
 - Minor fixes for PCF8574 Output
 - Fix Atlas Pump recording two pump durations

### Features

 - Add ability to select method in Input/Output/Function controller custom options


## 8.8.1 (2020-09-09)

### Bugfixes

 - Fix partially broken upgrade to new output system
 - Fix GPIO output startup states


## 8.8.0 (2020-09-08)

This release changes the Output framework to add the ability for a single Output to control multiple channels. This was originally based on the PCF8574 8-bit I/O Expander, which allows 8 additional IO pins to be controlled via the I2C bus, but applies to any other output device with more than one channel. As a result of this change, you will need to update any Custom Outputs to follow the new format (see /mycodo/outputs directory).

### Bugfixes

 - Fix inability to save Python Code Input settings ([#827](https://github.com/kizniche/mycodo/issues/827))
 - Fix Cameras not appearing in Camera Widget ([#828](https://github.com/kizniche/mycodo/issues/828))
 - Fix inability to save Pause PID Function Action ([#836](https://github.com/kizniche/mycodo/issues/836))
 - Fix error diaplying Measurement or Gauge Widgets with Math controllers using non-default units ([#831](https://github.com/kizniche/mycodo/issues/831))
 - Fix default values not displaying for Input/Output Custom Actions
 - Fix some apt packages being detected as installed when they are not installed
 
### Features

 - Convert Input module custom_options from CSV to JSON
 - Add Anyleaf ORP and pH Inputs ([#825](https://github.com/kizniche/Mycodo/pull/825))

### Miscellaneous

 - Remove unused Output selection in Methods


## 8.7.2 (2020-08-23)

### Bugfixes

 - Fix issue displaying Measurement Widgets when a Math measurement is selected ([#817](https://github.com/kizniche/mycodo/issues/817))
 - Fix inability to generate Widget HTML ([#817](https://github.com/kizniche/mycodo/issues/817), [#822](https://github.com/kizniche/mycodo/issues/822))

### Features

 - Add ability to duplicate a dashboard and its widgets ([#812](https://github.com/kizniche/mycodo/issues/812))


## 8.7.1 (2020-08-10)

### Bugfixes

 - Remove copy of widget HTML files during upgrade


## 8.7.0 (2020-08-10)

This update includes the final refactoring of the output system to accommodate output modules that can operate multiple different types of output types. For instance, a peristaltic pump can be instructed to turn on for a duration or instructed to pump a volume. As a result of the output framework being modified to accommodate this, the duty_cycle parameter was removed from ```output_on_off()``` and ```output_on()``` functions of the ```DaemonControl``` class of mycodo_client.py. As a result, if you were previously using either of these function, you will need to add the parameter ```output_type='pwm'``` and change the ```duty_cycle``` parameter to ```amount```. For example, ```output_on(output_id, duty_cycle=50)``` would need to be changed to ```output_on(output_id, output_type='pwm', amount=50)```, and ```output_on_off(output_id, 'on', duty_cycle=50)``` to ```output_on_off(output_id, 'on', output_type='pwm', amount=50)```.

This update also adds the ability to import custom Widget modules. Much like custom Inputs, Outputs, and Functions, you can now create and import your own single-file Widget module that allow new widgets to be added to a dashboard.

### Bugfixes

 - Fix issue installing Python modules ([#804](https://github.com/kizniche/mycodo/issues/804))
 - Fix inability to save PID options when On/Off output selected ([#805](https://github.com/kizniche/mycodo/issues/805))
 - Fix graph shift issues
 - Fix PID Input/Math Setpoint Tracking unit and integer issue ([#811](https://github.com/kizniche/mycodo/issues/811))
 - Fix PID Controller debug logging ([#811](https://github.com/kizniche/mycodo/issues/811))
 - Fix bug in password reset function that would allow an attacker to discover if a user name doesn't exist

### Features

 - Add Output: On/Off MQTT Publish
 - Add Output information links
 - Add ability to download Mycodo Backups ([#803](https://github.com/kizniche/mycodo/issues/803))
 - Add ability to import custom Widget modules
 - Add Widget Controller for background widget processes
 - Add Widget: Python Code ([#803](https://github.com/kizniche/mycodo/issues/803))
 - Add an option to the password reset function to save the reset code to a file

### Miscellaneous

 - Deprecate duty_cycle parameter of output functions
 - Remove graph Shift X-Axis option
 - Move Autotune from PID Controller to Separate PID Autotune Controller ([#811](https://github.com/kizniche/mycodo/issues/811))


## 8.6.4 (2020-07-25)

### Bugfixes

 - Fix issue displaying lines 5-8 on SD1306 LCDs ([#800](https://github.com/kizniche/mycodo/issues/800))
 - Fix Atlas Scientific Pump duration unit issues ([#801](https://github.com/kizniche/mycodo/issues/801))

### Features

 - Add Inputs: Ads1115 (Circuit Python library), ADS1015 (Circuit Python library)
 - Add Input: BMP280 (bmp280-python library, includes ability to set forced mode) ([#608](https://github.com/kizniche/mycodo/issues/608))

### Miscellaneous

 - Deprecate Input using the Adafruit_ADS1x15 library


## 8.6.3 (2020-07-25)

### Bugfixes

 - Fix ADS1x15 Input


## 8.6.2 (2020-07-25)

### Bugfixes

 - Fix DS18S20 Input module ([#796](https://github.com/kizniche/mycodo/issues/796))
 - Fix Peristaltic Pump Outputs unable to turn on for durations ([#799](https://github.com/kizniche/mycodo/issues/799))

### Features

 - Add a ([Building a Custom Input Module wiki page](https://github.com/kizniche/Mycodo/wiki/Building-a-Custom-Input)

### Miscellaneous

 - Improve custom output framework
 - Consolidate locking code to utils/lockfile.py


## 8.6.1 (2020-07-22)

### Bugfixes

 - Fix Wireless 315/433 MHz Output module


## 8.6.0 (2020-07-22)

This update adds a Generic Peristaltic Pump Output to compliment the Atlas Scientific Peristaltic Pump Output. Generic peristaltic pumps are less expensive but often have acceptable dispensing accuracy. Once your pump's flow rate has been measured and this rate set in the Output options, your pump can be used to dispense specific volumes of liquid just like the Atlas Scientific pumps. This release also enables pumps to dispense for durations of time in addition to specific volumes (once calibrated). So, you can now operate a PID controller or other functions/controllers that instruct a pump to dispense for a duration in seconds or a volume in milliliters.

In this update, the Atlas Scientific Peristaltic Pump Output duration units have been changed form minutes to seconds, to align with other Outputs that use the second SI unit.

WARNING: As a result of how this new output operates, a potentially breaking change has been introduced. If you use any custom Output modules, you will need to add the parameter output_type=None to the output_switch() function of all of your custom Output module files. If you do not, the Mycodo daemon/backend will fail to start after upgrading to or beyond this version. It is advised to modify your custom Output modules prior to upgrading to ensure the daemon successfully starts after the upgrade. If you have not created or imported any custom Output modules, there is nothing that needs to be done.

### Bugfixes

 - Fix measurement being stored in database after sensor error ([#795](https://github.com/kizniche/mycodo/issues/795))
 - Fix UART communication with Atlas Scientific devices ([#785](https://github.com/kizniche/mycodo/issues/785))
 - Fix FTDI communication with Atlas Scientific devices
 - Fix PID Dashboard Widget error in log when PID inactive
 - Fix install on Desktop version of Raspberry Pi OS by removing python3-cffi-backend
 - Fix inability to change I2C address of ADS1x15 Input ([#788](https://github.com/kizniche/mycodo/issues/788))
 - Fix issues with calibrating Atlas Scientific devices ([#789](https://github.com/kizniche/mycodo/issues/789))
 - Fix missing default input custom option values if not set in the database
 - Add missing TSL2561 I2C addresses
 - Fix daemon hang on use of incorrect Atlas Scientific UART device (add writeTimeout to every serial.Serial())
 - Fix uninstall of pigpiod
 - Fix missing pigpio dependency for GPIO PWM Outputs
 - Prevent LCD controllers from activating if Max Age or Decimal Places are unset ([#795](https://github.com/kizniche/mycodo/issues/795))

### Features

 - Add Inputs: ADXL34x, ADT7410 ([#791](https://github.com/kizniche/mycodo/issues/791))
 - Add Output: Generic Peristaltic Pump
 - Add ability to turn peristaltic pumps on for durations (in addition to volumes)
 - Add Function Action: Output (Volume)
 - Improve general compatibility with Atlas Scientific devices
 - Add ability to utilize volume Outputs (pumps) with PID Controllers
 - Add pypi.org links to Input libraries in Input description information
 - Add SPI interface as an option for SD1306 LEDs ([#793](https://github.com/kizniche/mycodo/issues/793))

### Miscellaneous

 - Change Atlas Scientific Peristaltic Pump Output duration unit from minute to second
 - Move clear total volume function for Atlas Scientific Flow Meter to Input Module
 - Add instruction for viewing the frontend web log on the web 502 error page ([#786](https://github.com/kizniche/mycodo/issues/786))


## 8.5.8 (2020-07-07)

### Bugfixes

 - Fix inability to install pigpio ([#783](https://github.com/kizniche/mycodo/issues/783))


## 8.5.7 (2020-07-07)

### Bugfixes

 - Fix inability to install internal dependencies (pigpio, bcm2835, etc.) ([#783](https://github.com/kizniche/mycodo/issues/783))


## 8.5.6 (2020-06-30)

### Bugfixes

- Fix API database schema issue


## 8.5.5 (2020-06-30)

### Bugfixes

 - Prevent user with insufficient permissions from rearranging dashboard widgets
 - Fix installing internal dependencies
 - Fix restore of influxdb measurement data from import/Export page
 - Fix Gauge Widget Measurement options from being selected after saving

### Features

 - Create scripts to automatically generate Input section of manual

### Miscellaneous

 - Add URLs to Input information
 - Switch from deprecated SSLify to Talisman
 - Update Python dependencies


## 8.5.4 (2020-06-06)

### Bugfixes

 - Fix Atlas Scientific pump on duration calculation


## 8.5.3 (2020-06-06)

### Bugfixes

 - Fix upgrade not preserving custom outputs
 - Fix missing output device measurements in database ([#779](https://github.com/kizniche/mycodo/issues/779))


## 8.5.2 (2020-06-01)

### Bugfixes

 - Fix Atlas Scientific Pump Output timestamp parsing


## 8.5.1 (2020-05-30)

### Bugfixes

 - Fix translations
 - Fix dependency check during upgrade
 - Fix Atlas Scientific Pump Output


## 8.5.0 (2020-05-30)

With this release comes the ability to write and import custom Outputs. If you want to utilize an output that Mycodo doesn't currently support, you can now create your own Output module and import it to be used within the system. See [Custom Outputs](https://github.com/kizniche/Mycodo/blob/master/mycodo-manual.rst#custom-outputs) in the manual for more information.

WARNING: There are changes with this version that may cause issues with your currently-configured outputs. Therefore, after upgrading, test if your outputs work and update their configuration if needed.

### Bugfixes

 - Fix PID Widget preventing graph custom colors from being editable
 - Fix graph Widget custom color issues ([#760](https://github.com/kizniche/mycodo/issues/760))
 - Fix PWM Trigger Functions reacting to 0 % duty cycle being set ([#761](https://github.com/kizniche/mycodo/issues/761))
 - Fix KeyError if missing options when saving Input
 - Fix ZH03B Input: add repeat measurement option and discard erroneous measurements
 - Fix update check IndexError if there's no internet connection
 - Fix parsing API api_key from requests
 - Fix the inability of Math Controllers to use converted measurements
 - Fix Redundancy Math controller ([#768](https://github.com/kizniche/mycodo/issues/768))
 - Fix display of Custom Controller options
 - Fix hostname display on login page
 - Fix missing blank line check for LCDs with 8 lines ([#771](https://github.com/kizniche/mycodo/issues/771))
 - Fix unset user groups when executing shell commands
 - Fix guest users being able to create dashboards
 - Fix queries with updated influxdb Python library

### Features

 - Add ability to write and import your own Custom Output Modules
 - Add Input: VL53L0X (Laser-Range Measurement) ([#769](https://github.com/kizniche/mycodo/issues/769))
 - Add Input: AS7262 Spectral Sensor (measures 450, 500, 550, 570, 600, and 650 nm wavelengths)
 - Add Input: Atlas Scientific EZO Pressure Sensor
 - Add ability to create custom Input actions
 - Add MH-Z19/MH-Z19B Input actions: zero and span point calibrations
 - Add unit conversions: PSI to kPa, PSI to cm H2O, kPa to PSI
 - Add literature links to Input options: Manufacturer, Datasheet, Product
 - Add 'tail dmesg' to System Information page
 - Add Function Actions: System Restart and System Shutdown ([#763](https://github.com/kizniche/mycodo/issues/763))
 - Add Conditional options: Log Level Debug and Message Includes Code
 - Add Force Command option for Command/Python/Wireless Outputs ([#728](https://github.com/kizniche/mycodo/issues/728))
 - Add ability to select which user executes Linux Output commands ([#719](https://github.com/kizniche/mycodo/issues/719))
 - Add Cameras: URL (urllib), URL (requests) 
 - Add ability to encode videos from time-lapse image sets
 - Add send_email() to Daemon Control object

### Miscellaneous

 - Upon controller activation, generate Input and Conditional code files if they don't exist
 - Update Werkzeug to 1.0.1 ([#742](https://github.com/kizniche/mycodo/issues/742)), Flask-RESTX to 0.2.0, alembic to 1.4.2, pyro5 to 5.8, SQLAlchemy to 1.3.15, distro to 1.5.0,
 - Refactor Python Output code 
 - Update all translations (all complete)
 - Rename MH-Z19 Input to MH-Z19B (and add MH-Z19 Input)
 - Change Email Notification options to allow unauthenticated sending
 - Add conversions: m <-> cm <-> mm
 - Make PID Controller a class
 - Restyle Output page ([#732](https://github.com/kizniche/mycodo/issues/732))
 - Include error response in PWM/On-Off Command Output debug logging line
 - Update InfluxDB to 1.8.0


## 8.4.0 (2020-03-23)

### Bugfixes

 - Fix invalid links to Help pages
 - Prevent unstoppable Conditional Controller by adding self.running bool variable
 - Fix calculation error causing inaccuracy with ADS1x15 analog-to-digital converter Input
 - Remove PWM and Pump Outputs from Energy Usage calculations
 - Fix links to camera widget error images
 - Fix reference to input library to properly display 1-Wire device IDs ([#752](https://github.com/kizniche/mycodo/issues/752))
 - If a camera output is already on when capturing an image, dont' turn it off after capture
 - Discard first measurement of Atlas Scientific Inputs to prevent some erroneous measurements
 - Fix display of setpoint on PID widget if a band is in use ([#744](https://github.com/kizniche/mycodo/issues/744))
 - Fix Amp calculation ([#758](https://github.com/kizniche/mycodo/issues/758))

### Features

 - Add temperature compensation option for the Atlas Scientific Electrical Conductivity and Dissolved Oxygen Inputs
 - Add Inputs: Atlas Scientific Flow Sensor, Atlas Scientific RGB Color Sensor
 - Add Function Action: Clear Total Volume of Flow Meter, Force Input Measurements
 - Add option to repeat measurements and store average for ADS1x15 analog-to-digital converter Input
 - Add PID option Always Min for PWM outputs to always use at least the min duty cycle ([#757](https://github.com/kizniche/mycodo/issues/757))
 - Add email password reset

### Miscellaneous

 - Add prefix to device IDs when using w1thermsensor ([#752](https://github.com/kizniche/mycodo/issues/752))


## 8.3.0 (2020-02-21)

### Bugfixes

 - Fix determining frontend/backend virtualenv status
 - Fix error detecting GPIO state during energy usage report generation ([#745](https://github.com/kizniche/mycodo/issues/745))
 - Fix Atlas Scientific pH Input temperature calibration measurement
 - Fix Atlas Scientific EZO-PMP flow mode not taking effect immediately upon saving
 - Change deprecated w1thermsensor set_precision() to set_resolution()
 - Fix setting DS sensor resolution ([#747](https://github.com/kizniche/mycodo/issues/747))
 - Split DS18B20 Input into two files (one using w1thermsensor and another using ow-shell) ([#746](https://github.com/kizniche/mycodo/issues/746))
 - Prevent users without "view settings" permission from viewing email addresses
 - Fix TSL2561 input ([#750](https://github.com/kizniche/mycodo/issues/750))

### Features

 - Add Temperature Offset option for BME680 Input ([#735](https://github.com/kizniche/mycodo/issues/735))
 - Add ability to change number of stops for Gauge Widgets ([#749](https://github.com/kizniche/mycodo/issues/749))

### Miscellaneous

 - Fix logging level of calibration functions
 - Populate setpoint in field of PID dashboard widget ([#748](https://github.com/kizniche/mycodo/issues/748))


## 8.2.5 (2020-02-09)

### Bugfixes

 - Fix daemon not being able to read measurements ([#743](https://github.com/kizniche/mycodo/issues/743))


## 8.2.4 (2020-02-08)

### Bugfixes

 - Fix logs appearing blank after logrotate runs ([#734](https://github.com/kizniche/mycodo/issues/734))
 - Update Flask-Babel to 1.0.0 to fix broken werkzeug ([#742](https://github.com/kizniche/mycodo/issues/742))
 - Increase install wait times to prevent timeouts ([#742](https://github.com/kizniche/mycodo/issues/742))

### Features

 - Add BME680 temperature/humidity/pressure/VOC sensor ([#735](https://github.com/kizniche/mycodo/issues/735))
 - Add measurement: resistance
 - Add unit: Ohm
 - Merge from [Flask-RESTPlus](https://github.com/noirbizarre/flask-restplus/issues/770) to [Flask-RESTX](https://github.com/python-restx/flask-restx) ([#742](https://github.com/kizniche/mycodo/issues/742))

### Miscellaneous

 - Improve sanity-checking of Input custom_options
 - Improve sanity-checking of API endpoints ([#741](https://github.com/kizniche/mycodo/issues/741))
 - Update pip requirements


## 8.2.3 (2020-01-27)

### Bugfixes

 - Fix error during upgrade check if there is no internet connection
 - Fix MQTT input, prevent keepalive from being <= 0 ([#733](https://github.com/kizniche/mycodo/issues/733))
 - Fix issue restarting frontend using diagnostic database delete feature
 - Fix ability to import Inputs with measurements/units that don't exist in database ([#735](https://github.com/kizniche/mycodo/issues/735))
 - Fix ability to modify measurement/unit names that Inputs rely on
 - Fix inability to modify custom measurements
 - Fix error when deleting dashboards from the Config->Diagnostics menu ([#737](https://github.com/kizniche/mycodo/issues/737))
 - Fix dashboard gauges causing the dashboard to crash ([#736](https://github.com/kizniche/mycodo/issues/736))

### Miscellaneous

 - Refactor upgrade check code into class to reduce the number of hits to github.com
 - Rearrange dashboard dropdown menu
 - Allow creation of measurement/unit IDs with upper-case letters ([#735](https://github.com/kizniche/mycodo/issues/735))

## 8.2.2 (2020-01-06)

### Bugfixes

 - Fix table colors ([#724](https://github.com/kizniche/mycodo/issues/724))
 - Fix error when dashboard is set to default landing page ([#727](https://github.com/kizniche/mycodo/issues/727))

### Features

 - Add options to show/hide various widget info ([#717](https://github.com/kizniche/mycodo/issues/717))
 - Add Input: MLX90614 ([#723](https://github.com/kizniche/mycodo/pull/723))

### Miscellaneous

 - Update Bootstrap to 4.4.1
 - Update Bootstrap themes


## 8.2.1 (2019.12.08)

This update brings the ability to create multiple dashboards. The dashboard grid spacing has also changed, so you will need to resize your widgets.

This update also brings the ability to run Mycodo/Influxdb in Docker containers, enabling Mycodo to run outside the Raspberry Pi and Raspbian environment. For instance, I currently have Mycodo running on my 64-bit PC in Ubuntu 18.04. This is an experimental feature and is not yet recommended to be used in a production environment. See the [Docker README](https://github.com/kizniche/Mycodo/blob/master/docker/README.md) for more information.

### Features

 - Add ability to run Mycodo in Docker containers ([#637](https://github.com/kizniche/mycodo/issues/637))
 - Add ability to create multiple dashboards ([#717](https://github.com/kizniche/mycodo/issues/717))
 - Add Dashboard Widget: Spacer ([#717](https://github.com/kizniche/mycodo/issues/717))
 - Add ability to hide Widget drag handle, set Widget name font size, and hide Graph Widget buttons ([#717](https://github.com/kizniche/mycodo/issues/717))
 - Add ability to set Dashboard grid cell height

### Miscellaneous

 - Change grid width from 12 to 20 columns
 - Update InfluxDB from 1.7.8 to 1.7.9


## 8.1.1 (2019.11.26)

### Bugfixes

 - Fix outputs not turning on


## 8.1.0 (2019.11.26)

This update brings a new Dashboard organization method, allowing drag-and drop placement and resizing of widgets using gridstack.js. This new system is not comparable to the old; and after upgrading, all widgets will lose their size and position and will need to be repositioned on your dashboard.

### Bugfixes

 - Fix Atlas Scientific UART interfaces
 - Fix display of units in conversion list on Measurement Settings page
 - Fix unit conversions for Math controllers ([#716](https://github.com/kizniche/mycodo/issues/716))
 - Fix Wet-Bulb Humidity calculation in Math controller ([#716](https://github.com/kizniche/mycodo/issues/716))
 - Fix disabled measurements not appearing for math controllers ([#716](https://github.com/kizniche/mycodo/issues/716))
 - Fix disabled measurements from Math controllers still being recorded in influxdb
 - Fix inability to select PID Controller with PID Control Widget ([#718](https://github.com/kizniche/mycodo/issues/718))
 - Fix displaying image in Camera Widgets
 - Fix display of measurement unit on Gauge Widgets

### Features

 - Implement new method for arranging and sizing Dashboard Widgets ([#717](https://github.com/kizniche/mycodo/issues/717))
 - Add API endpoints: /measurements/historical and /measurements/historical_function
 - Add ability to set timestamp with /measurements/create API endpoint
 - Display the entire log for the ongoing upgrade rather than only the last 40 lines
 - Add Calibration: Atlas Scientific Electrical Conductivity Sensor ([#710](https://github.com/kizniche/mycodo/issues/710))
 - Add Input: Mycodo Version (mainly for testing)
 - Allow timestamp to be specified for Python 3 Code Input measurement creation ([#716](https://github.com/kizniche/mycodo/issues/716))

### Miscellaneous

 - Update Bootstrap to 4.3.1
 - Update FontAwesome to 5.11.2


## 8.0.3 (2019.11.15)

### Bugfixes

 - Fix timeout errors during settings/influxdb database import
 - Fix python3 version check during install ([#714](https://github.com/kizniche/mycodo/issues/714))
 - Fix upgrade checking
 

## 8.0.2 (2019.11.13)

### Bugfixes

 - Fix doubling the amount used to calculate Amp draw during an output being turned on


## 8.0.1 (2019.11.11)

### Bugfixes

 - Add Python version check to Mycodo installer ([#712](https://github.com/kizniche/mycodo/issues/712))
 - Daemon now checks for any newer version during upgrade check

### Features

 - Allow any database version <= the currently-installed Mycodo version to be imported


## 8.0.0 (2019.11.09)

Warning: This version will not work with Python 3.5 (Raspbian Stretch). Only upgrade if you have Python 3.7 installed (Raspbian Buster).

This version introduces an improved upgrade system and a REST API (requiring Python >= 3.6) for communicating with Mycodo ([API Info](https://github.com/kizniche/Mycodo/blob/master/mycodo-api.rst) and [API Manual](https://kizniche.github.io/Mycodo/mycodo-api.html)).

### Features

 - Add REST API ([#705](https://github.com/kizniche/mycodo/issues/705))


## 7.10.0 (2019.11.09)

### Bugfixes

 - Fix Output control toaster always displaying error
 - Fix translations not working ([#708](https://github.com/kizniche/mycodo/issues/708))
 - Fix display of units on LCDs
 - Fix inability of Graph Range Selector option to stay checked

### Features

 - Add button to copy device UUID to clipboard
 - Add ability to set IP, port, and timeout for upgrade internet check
 - Add new Camera library: opencv
 - Add ability for variables to persist in Conditional statements
 - Add ability to import any database <= the current Mycodo version (database upgrade will be performed)
 - Add ability to install all unmet dependencies when importing a database
 - Improve upgrade system


## 7.9.1 (2019.10.26)

### Bugfixes

 - Fix issue querying data for Asynchronous graphs

### Features

 - Add ability to select duty cycle step size for PWM Ramp Function Action ([#704](https://github.com/kizniche/mycodo/issues/704))


## 7.9.0 (2019.10.24)

This update improves the backup/restore mechanism for the Mycodo InfluxDB time-series database. InfluxDB backups made prior to v7.8.5 will need to be restored manually. All new backups made will be in the Enterprise-compatible backup format, and only this format will be able to be restored moving forward. See [Backing up and restoring in InfluxDB](https://docs.influxdata.com/influxdb/v1.7/administration/backup_and_restore/) for more information.

This update also moves the Camera options from the Settings to the Camera page, to be more in-line with the formatting of other pages.

### Bugfixes

 - Fix Asynchronous Graphs not displaying data
 - Fix Conditional Measurement (Multiple) Condition error
 - Fix inability to set Raspberry Pi (raspi-config) settings from the Configuration menu

### Features

 - Update InfluxDB database export/import to use new Enterprise-compatible backup format
 - Add general camera options: stream height/width, hide last still, and hide last timelapse ([#703](https://github.com/kizniche/mycodo/issues/703))
 - Add picamera options: white balance, shutter speed, sharpness, iso, exposure mode, meter mode, and image effect ([#313](https://github.com/kizniche/mycodo/issues/313), [#703](https://github.com/kizniche/mycodo/issues/703))
 - Add Function Action: Ramp PWM ([#704](https://github.com/kizniche/mycodo/issues/704))
 - Add Conditional Conditions: Measurement (Single, Past, Average), Measurement (Single, Past, Sum) ([#636](https://github.com/kizniche/mycodo/issues/636))

### Miscellaneous

 - Move camera settings from Settings page to Camera page


## 7.8.4 (2019.10.18)

### Bugfixes

 - Actually fix inability to save PID options ([#701](https://github.com/kizniche/mycodo/issues/701))


## 7.8.3 (2019.10.18)

### Bugfixes

 - Fix inability to save PID options ([#701](https://github.com/kizniche/mycodo/issues/701))


## 7.8.2 (2019.10.17)

### Bugfixes

 - Fix Output Action


## 7.8.1 (2019.10.15)

### Bugfixes

 - Fix copying custom controllers during upgrade


## 7.8.0 (2019.10.14)

This release brings a big feature: Custom Controllers. Now users can import Custom Controllers just like Custom Inputs. There is a new settings section of the Configuration menu called Controllers, where a single-file Custom Controller can be imported into Mycodo. This new controller will appear in the dropdown list on the Functions page, and will act like any other function controller (PID, Trigger, LCD, etc.). See the [Custom Controllers](https://github.com/kizniche/Mycodo/blob/master/mycodo-manual.rst#custom-controllers) section of the manual.

There's also a new Android app, [Mycodo Support](https://play.google.com/store/apps/details?id=com.mycodo.mycododocs) that provides access to several Mycodo support resources.

### Bugfixes

 - Fix Atlas Scientific EZP Pump not working with PID Controllers ([#562](https://github.com/kizniche/mycodo/issues/562))
 - Fix Output page not showing Duty Cycle for PWM Output status
 - Fix blank Live page if Inputs added but not yet activated
 - Fix inability to capture photos with USB camera ([#677](https://github.com/kizniche/mycodo/issues/677))
 - Fix issues related to influxdb not fully starting before the Mycodo daemon
 - Fix timeout exporting large amounts of data

### Features

 - Add ability to import Custom Controllers (See [Custom Controllers](https://github.com/kizniche/Mycodo/blob/master/mycodo-manual.rst#custom-controllers))
 - Add ability to set PWM Output startup and shutdown state ([#699](https://github.com/kizniche/mycodo/issues/699))
 - Add Dashboard Widget: Output PWM Range Slider ([#699](https://github.com/kizniche/mycodo/issues/699))
 - Add ability to use Input/Math measurements with PID setpoint tracking ([#639](https://github.com/kizniche/mycodo/issues/639))
 - Add search to Function select

### Miscellaneous

 - Remove Flask_influxdb
 - Upgrade Influxdb from 1.7.6 to 1.7.8


## 7.7.9 (2019.09.29)

### Bugfixes

 - Fix issue displaying Outputs on Asynchronous Graph

### Features

 - Add Start Offset option for Inputs
 - Add ability to disable Graph series Data Grouping

### Miscellaneous

 - Rename Conditional Statement measure() to condition() in Conditional Controllers
 - Add description for all Conditional Conditions and Actions


## 7.7.8 (2019.09.22)

### Bugfixes

 - Fix LCD controller

### Miscellaneous

 - PEP8
 - Improve error/debug logging


## 7.7.7 (2019.09.20)

### Bugfixes

 - Add reset to SHT31 Input when it errors ([#695](https://github.com/kizniche/mycodo/issues/695))

### Features

 - Add LCD Line: Custom Text
 - Add Input: BME280 using RPi.bme280 library ([#694](https://github.com/kizniche/mycodo/issues/694))
 - Add "Library" to distinguish inputs that use different libraries to acquire measurements for the same sensor


## 7.7.6 (2019.09.19)

### Bugfixes

 - Fix Outputs not showing up on Dashboard and mislabeled measurements ([#692](https://github.com/kizniche/mycodo/issues/692))
 - Update wiringpi to fix issue with Raspberry Pi 4 board ([#689](https://github.com/kizniche/mycodo/issues/689))

### Features

 - Add Conditional Conditions: Output Duration On, Controller Running ([#691](https://github.com/kizniche/mycodo/issues/691))
 - Remove the need for Pyro5 Nameserver ([#692](https://github.com/kizniche/mycodo/issues/692))
 - Add Flask profiler


## 7.7.5 (2019.09.18)

### Bugfixes

 - Fix inability to activate Conditional Controllers ([#690](https://github.com/kizniche/mycodo/issues/690))

### Miscellaneous

 - Improve post-alembic upgrade system
 - Improve Pyro5 logging


## 7.7.4 (2019.09.18)

### Bugfixes

 - Fix issue with Pyro5 proxy handling ([#688](https://github.com/kizniche/mycodo/issues/688))
 - Fix missing Stdout from several log files


## 7.7.3 (2019.09.17)

### Bugfixes

 - Fix wait time for Atlas Scientific pH Calibration ([#686](https://github.com/kizniche/mycodo/issues/686))
 - Add 'minute' measurement storage to EZO Pump Output
 - Fix database upgrade issues

### Features

 - Add ability to store multiple measurements for Outputs ([#562](https://github.com/kizniche/mycodo/issues/562))
 - Add Calibration: Atlas Scientific EZO Pump ([#562](https://github.com/kizniche/mycodo/issues/562))
 - Add ability to select pump modes for Atlas Scientific EZO Pump ([#562](https://github.com/kizniche/mycodo/issues/562))
 - Add ability to enable Daemon debug mode from Configuration page
 - Add ability to use FTDI to communicate with Atlas Scientific EZO Pump
 - Upgrade from Pyro4 to Pyro5


## 7.7.2 (2019.09.14)

### Bugfixes

 - Remove redundant alembic upgrade that can cause upgrade errors
 - Fix moving Conditional/input code during upgrade
 - Generate Conditional/input code for next upgrade
 - Fix MQTT Input ([#685](https://github.com/kizniche/mycodo/issues/685))
 - Fix Atlas Scientific EZO Pump Input issue ([#562](https://github.com/kizniche/mycodo/issues/562))
 - Fix Atlas Scientific EZP Pump Output (UART) error on Output page
 - Fix Atlas Scientific pH Input issue ([#686](https://github.com/kizniche/mycodo/issues/686))
 - Fix issues with calibration of Atlas Scientific pH sensor ([#686](https://github.com/kizniche/mycodo/issues/686))

### Features

 - Add ability to choose 1, 2, or 3 point pH calibration of Atlas Scientific pH sensor ([#686](https://github.com/kizniche/mycodo/issues/686))


## 7.7.1 (2019.09.08)

### Bugfixes

 - Fix issue with Pyro4
 - Fix issue with Trigger controllers


## 7.7.0 (2019.09.08)

This release changes how user-created Python code is executed. This affects Python Code Inputs and Conditional Functions. All effort was made to reformat user scripts during the upgrade process to adhere to the new formatting guidelines, however there are a few instances where scripts could not be updated properly and will need to be done manually by the user before they will work properly. After upgrading your system, ensure your code conforms to the following guidelines:

1. Conditional Functions
   * Use 4-space indentation (not 2-space, tab, or other)
   * Change measure() to self.measure()
   * Change measure_dict() to self.measure_dict()
   * Change run_action() to self.run_action()
   * Change run_all_actions() to self.run_all_actions()
   * Change message to self.message
2. Python Code Inputs
   * Use 4-space indentation (not 2-space, tab, or other)
   * Change store_measurement() to self.store_measurement()

### Bugfixes

 - Fix sunrise/sunset calculation
 - Fix inability to use "," in Input custom options
 - Fix install dependencies for Ruuvitag Input ([#638](https://github.com/kizniche/mycodo/issues/638))
 - Fix reliability issue with Ruuvitag Input (crashing Mycodo daemon) ([#638](https://github.com/kizniche/mycodo/issues/638))
 - Fix storing of SHT31 Smart Gadget erroneous measurements
 - Prevent Pyro4 TimeoutErrors from stopping PID and Conditional controllers
 - Improve Controller reliability/stability
 - Fix path to pigpiod ([#684](https://github.com/kizniche/mycodo/issues/684))

### Features

 - Add Pylint test for Python 3 Code Input
 - Add execute_at_creation option for Inputs
 - Add Measurement: Radiation Dose Rate
 - Add Units: Microsieverts per hour (µSv/hr), Counts per minute (cpm)
 - Add 'message' option for custom Inputs to display a message with the Input options in the web interface
 - Add more logs to view and consolidate "View Logs" page
 - Add automatic initialization of Input custom_options variables

### Miscellaneous

 - Refactor how user-created Python code is executed (i.e. Python Code Inputs and Conditional Statements)
 - Refactor RPC by replacing RPyC with Pyro4 for improved system stability ([#671](https://github.com/kizniche/mycodo/issues/671), [#679](https://github.com/kizniche/mycodo/issues/679))
 - Increase Nginx file upload size
 - Reorganize menu layout
 - Modify linux_command exception-handling ([#682](https://github.com/kizniche/mycodo/issues/682))


## 7.6.3 (2019-07-14)

### Bugfixes

 - Fix calculating VPD

### Features

 - Add Python 3 Code execution Input


## 7.6.2 (2019-07-11)

### Bugfixes

 - Various fixes for Raspbian Buster ([#668](https://github.com/kizniche/mycodo/issues/668))


## 7.6.1 (2019-07-11)

### Bugfixes

 - Fix TH1X-AM2301 Input ([#670](https://github.com/kizniche/mycodo/issues/670))


## 7.6.0 (2019-07-10)

### Bugfixes

 - Fix inability of Input custom_options value to be 0
 - Fix improper unit conversion for TH1X-AM2301 Input ([#670](https://github.com/kizniche/mycodo/issues/670))
 - Fix Bash Command Input script execution ([#667](https://github.com/kizniche/mycodo/issues/667))

### Features

 - Add MQTT (paho) Input ([#664](https://github.com/kizniche/mycodo/issues/664))
 - Add timeout option for Linux Command Input


## 7.5.10 (2019-06-17)

### Bugfixes

 - Fix TTN Data Input timestamps


## 7.5.9 (2019-06-16)

### Bugfixes

 - Fix rare measurement issue with Ruuvitag
 - Ensure Output Controller has fully started before starting other controllers ([#665](https://github.com/kizniche/mycodo/issues/665))
 - Fix module path of mycodo_client.py when executed from symlink ([#665](https://github.com/kizniche/mycodo/issues/665))


## 7.5.8 (2019-06-13)

### Bugfixes

 - Fix "getrandom() initialization failed" with rng-tools ([#663](https://github.com/kizniche/mycodo/issues/663))
 - Fix issues with TH16/10 with AM2301 and Linux Command Inputs ([#663](https://github.com/kizniche/mycodo/issues/663))

### Features

 - Add Debug Logging as an LCD option
 - Add traceback to error message during adding Input ([#664](https://github.com/kizniche/mycodo/issues/664))


## 7.5.7 (2019-06-11)

### Bugfixes

 - Fix Ruuvitag Input


## 7.5.6 (2019-06-11)

### Bugfixes

 - Fix issues with SHT31 Smart Gadget and Ruuvitag Inputs ([#638](https://github.com/kizniche/mycodo/issues/638))
 - Fix 500 Error generating measurement/unit choices ([#662](https://github.com/kizniche/mycodo/issues/662))
 - Change AM2320 Input code ([#585](https://github.com/kizniche/mycodo/issues/585))
 - Fix issue with Base Input

### Features

 - Increase Live page measurement query duration to fix the display of Input measurements


## 7.5.5 (2019-06-03)

### Bugfixes

 - Add influxdb read/write wait timers to prevent connection errors at startup before influxdb has started

### Features

 - Add --get_measurement parameter to mycodo_client.py
 
### Miscellaneous

 - Replace locket with filelock


## 7.5.4 (2019-05-29)

### Bugfixes

 - Prevent rapid successive measurements from inputs after measurement delay
 - Increase lock timeout for Ruuvitag and SHT31 Smart Gadget ([#638](https://github.com/kizniche/mycodo/issues/638))
 - Fix IO error during locking for Ruuvitag ([#638](https://github.com/kizniche/mycodo/issues/638))
 - Fix pytests

### Features

 - Add RPyC Timeout configuration option
 - Allow multiple PIDs to use the same output ([#661](https://github.com/kizniche/mycodo/issues/661))
 - Add timeout parameter to cmd_output() function
 
### Miscellaneous

 - Refactor Min Off Duration to be centrally controlled by the Output Controller ([#660](https://github.com/kizniche/mycodo/issues/660))


## 7.5.3 (2019-05-17)

### Bugfixes

 - Prevent logging aberrant SHT31 Smart Gadget measurements
 - Handle type casting issues with Ruuvitag Input
 - Add Tags to Custom Colors selection of Graphs ([#656](https://github.com/kizniche/mycodo/issues/656))
 - Fix issues with Single Channel Sum and Average Math controllers
 - Fix inability to change Measurement Conversion back to "Do Not Convert"
 - Avoid build error with bcrypt 3.1.6 by lowering to version 3.1.4 ([#658](https://github.com/kizniche/mycodo/issues/658))
 - Fix issue with conversion calculation in wet-bulb humidity function

### Features

 - Add Function Actions: Raise/Lower PID Setpoint ([#657](https://github.com/kizniche/mycodo/issues/657))

### Miscellaneous

 - Add Unit: Pounds per square inch (psi) ([#657](https://github.com/kizniche/mycodo/issues/657))


## 7.5.2 (2019-05-08)

### Bugfixes

 - Fix issues with logging


## 7.5.1 (2019-05-06)

### Bugfixes

 - Fix bug in Input get_value() ([#654](https://github.com/kizniche/mycodo/issues/654))


## 7.5.0 (2019-05-06)

### Bugfixes

 - Fix storing latest SHT31 Smart Gadget measurements
 - Fix Base Input \_\_repr__ and \_\_str__
 - Fix unaccounted PID error if activation attempted when Measurement not set ([#649](https://github.com/kizniche/mycodo/issues/649))
 - Fix missing GPIO Pin sanity check ([#650](https://github.com/kizniche/mycodo/issues/650))
 - Fix "Unknown math type" filling log ([#651](https://github.com/kizniche/mycodo/issues/651))
 - Fix inability to stop PID autotune ([#651](https://github.com/kizniche/mycodo/issues/651))
 - Fix incomplete display of PID Settings on Mycodo Logs page

### Features

 - Add Conditional Condition: Measurement (Multiple)
 - Add ability of Inputs to store measurements with the same or separate timestamps
 - Add option to show debug lines in Daemon Log (for Input/Math/PID/Trigger/Conditional)
 - Add Log Filters: Daemon INFO, Daemon DEBUG
 - Add Input: TH1x with DS18B20 ([#654](https://github.com/kizniche/mycodo/issues/654))

### Miscellaneous

 - Update InfluxDB to 1.7.6


## 7.4.3 (2019-04-17)

### Bugfixes

 - Fix Sunrise/Sunset calculation
 - Update Infrared Remote section of manual to work with latest kernel
 - Add Bluetooth locking to prevent broken pipes

### Features

 - Add Input: RuuviTag ([#638](https://github.com/kizniche/mycodo/issues/638))
 - Add Inputs: Atlas Scientific ORP, Atlas Scientific DO (FTDI, UART, I2C) ([#643](https://github.com/kizniche/mycodo/issues/643))
 - Add Reset Pin option and editable location for SD1306 OLED display ([#647](https://github.com/kizniche/mycodo/issues/647))


## 7.4.2 (2019-04-02)

### Bugfixes

 - Fix Average (single) and Sum (single) Math controllers with an Output selected


## 7.4.1 (2019-04-02)

### Bugfixes

 - Fix custom input preservation during upgrade


## 7.4.0 (2019-04-01)

### Bugfixes

 - Include Pre Output activation during Acquire Measurements Now instruction
 - Fix Outputs triggering at startup
 - Fix CCS811 Input measurement issue ([#641](https://github.com/kizniche/mycodo/issues/641))
 - Fix Math controller (equation)
 - Fix sending email notification to multiple recipients
 - Prevent RPyC TimeoutError from crashing PID controller

### Features

 - Add Input: [The Things Network: Data Storage Integration](https://github.com/kizniche/Mycodo/blob/master/mycodo-manual.rst#the-things-network)
 - Add Math controllers: Sum (past, single channel), Sum (last, multiple channels)
 - Add Outputs to Math controllers: Average, Redundancy, Statistics, Sum
 - Add 'required' option for Input 'custom_options' (indicates if option is required to activate Input)
 - Add 'Output State' ('on', 'off', or duty cycle) Condition for Conditional controllers ([#642](https://github.com/kizniche/mycodo/issues/642))

### Miscellaneous

 - Change channel designations to start at 0


## 7.3.1 (2019-02-26)

### Bugfixes

 - Fix settings menu layout
 - Significantly improve speed of dependency-checking
 - Fix missing names for Function Actions

### Features

 - Add dependency system for Function Actions
 - Add proper dependencies for infrared Send Function Action
 - Improve Infrared Send Action by detecting remotes and codes


## 7.3.0 (2019-02-22)

### Bugfixes

 - Fix issue with check_triggers() in output controller
 - Fix issue preventing export of Notes
 - Fix table issue on Note page

### Features

 - Add Function Trigger: Infrared Remote Input
 - Add Function Action: Infrared Remote Send

### Miscellaneous

 - Remove redundant Output (Duration) Trigger (use Output (On/Off) Trigger)


## 7.2.4 (2019-02-20)

### Bugfixes

 - Fix unset channel causing 500 error ([#631](https://github.com/kizniche/mycodo/issues/631))
 - During first install, initialize after install of influxdb

### Miscellaneous

 - Add wiringpi to install


## 7.2.3 (2019-02-19)

### Bugfixes

 - Fix issue with SHT31 Smart Gadget disconnect error-handling
 - Prevent dashboard camera streaming if using the fswebcam library ([#630](https://github.com/kizniche/mycodo/issues/630))
 - Fix number of line characters for 20x4 LCDs ([#627](https://github.com/kizniche/mycodo/issues/627))
 - Fix PID Dashboard widget issues

### Features

 - Add option to set Output shutdown state (on/off/neither)


## 7.2.2 (2019-02-08)

### Bugfixes

 - Fix inability to change BMP280 I2C address ([#625](https://github.com/kizniche/mycodo/issues/625))
 - Fix issue triggering function actions ([#626](https://github.com/kizniche/mycodo/issues/626))

### Features

 - Add log line of PID settings when activated or saved
 - Add PID Settings button to Mycodo Logs page


## 7.2.1 (2019-02-06)

### Bugfixes

 - Remove bluepy version restriction that conflicts with another requirement for the latest version
 - Fix Energy Usage calculations
 - Fix output controller startup issue
 - Fix notes duplicating on graphs
 - Fix inability of Function Action (Output PWM) to set a duty cycle of 0
 - Fix inability of Function Action (Activate Controller) to activate Conditional
 - Fix pigpio dependency issue ([#617](https://github.com/kizniche/mycodo/issues/617))

### Features

 - Add asynchronous graphs to Energy Usage summaries

### Miscellaneous

 - Improve error-handling of Function Actions


## 7.2.0 (2019-02-04)

### Bugfixes

 - Fix calculating Output Usage
 - Fix error-handling of PWM signal generation ([#617](https://github.com/kizniche/mycodo/issues/617))
 - Fix output dependency issue ([#617](https://github.com/kizniche/mycodo/issues/617))

### Features

 - Add new energy usage/cost analysis based on amperage measurements (See [Energy Usage](https://github.com/kizniche/Mycodo/blob/master/mycodo-manual.rst#energy-usage) in the manual)
 - Add password recovery feature (technically just creates new admin user from the command line)


## 7.1.7 (2019-02-02)

### Bugfixes

 - Attempted fix of output dependency issue ([#617](https://github.com/kizniche/mycodo/issues/617))
 - Fix PID Autotune ungraceful exit ([#621](https://github.com/kizniche/mycodo/issues/621))


## 7.1.6 (2019-01-30)

### Bugfixes

 - Attempted fix of output dependency issue ([#617](https://github.com/kizniche/mycodo/issues/617))
 - Fix issue creating Triggers ([#618](https://github.com/kizniche/mycodo/issues/618))

### Features

 - Add LCD: 128x64 OLED ([#589](https://github.com/kizniche/mycodo/issues/589))
 - Improve SHT31 Smart Gadget module

### Miscellaneous

 - Update Translations
 - Add Languages: Dutch, Norwegian, Serbian, Swedish


## 7.1.5 (2019-01-28)

### Bugfixes

 - Fix issue downloading logged data from SHT31 Smart Gadget
 - Fix issue using PID measurements on Measurement Dashboard widget ([#616](https://github.com/kizniche/mycodo/issues/616))
 - Fix issue with Python Command Output variable declaration

### Features

 - Add Dashboard widget: Indicator ([#606](https://github.com/kizniche/mycodo/issues/606))


## 7.1.4 (2019-01-26)

### Bugfixes

 - Fix dependency issue preventing Mycodo installation ([#614](https://github.com/kizniche/mycodo/issues/614))

### Features

 - Add Diagnostic option: Delete Settings Database


## 7.1.3 (2019-01-23)

### Bugfixes

 - Fix missing PID Setpoint measurement
 - Fix missing location option for Free Space Input


## 7.1.2 (2019-01-23)

### Bugfixes

 - Fix Method editing


## 7.1.1 (2019-01-22)

### Bugfixes

 - Fix Conditional Statement testing during form save ([#610](https://github.com/kizniche/mycodo/issues/610))


## 7.1.0 (2019-01-20)

This release changes Conditional behavior. After upgrading to this version, your Conditional Statements should have every Condition '{ID}' changed to 'measure("{ID}")'. Check every Conditional after the upgrade to ensure they work as expected. Additionally, the recommended logic to store and test measurements has changed, so review the Examples in the [Conditionals section of the manual](https://github.com/kizniche/Mycodo/blob/master/mycodo-manual.rst#conditional).

### Bugfixes

 - Fix Error message when activating/deactivating controllers (no actual error occurred)
 - Fix (workaround) for inability to display Note whitespaces on Graphs

### Features

 - Add ability to conduct individual measurement in Conditional Statements ([#605](https://github.com/kizniche/mycodo/issues/605))
 - Add ability to execute individual actions in Conditional Statements ([#605](https://github.com/kizniche/mycodo/issues/605))
 - Add ability to modify the Conditional message ([#605](https://github.com/kizniche/mycodo/issues/605))
 - Add Function Actions: Email with Photo Attachment, Email with Video Attachment


## 7.0.5 (2019-01-10)

### Bugfixes

 - Fix missing Atlas pH Input baud rate option ([#597](https://github.com/kizniche/mycodo/issues/597))
 - Fix properly displaying I2C/UART Input options
 - Fix issue requiring action selection to submit form ([#595](https://github.com/kizniche/mycodo/issues/595))
 - Fix output duration not being logged if settings saved while output is currently on
 - Fix instability of dependency system
 - Fix missing libglib2.0-dev dependency of SHT31 Smart Gadget

### Features

 - Add FTDI support for Atlas Scientific sensors ([#597](https://github.com/kizniche/mycodo/issues/597))
 - Add Output option to trigger Functions at startup

### Miscellaneous

 - Update SHT31 Smart Gadget Input module


## 7.0.4 (2019-01-07)

### Bugfixes

 - Fix issue with converted measurements unable to be used with Conditionals ([#592](https://github.com/kizniche/mycodo/issues/592))
 - Add pi-bluetooth to SHT31 Smart Gadget dependencies ([#588](https://github.com/kizniche/mycodo/issues/588))
 - Fix issue using PIDs and Graphs with converted measurement units ([#594](https://github.com/kizniche/mycodo/issues/594))
 - Fix issue with mixed up order of Graph series
 - Fix issue recording output durations

### Features

 - Add OWFS support for 1-wire devices (currently only DS18B20, DS18S20 supported) ([#582](https://github.com/kizniche/mycodo/issues/582))
 - Add ability to delete .dependency and .upgrade files from the web UI ([#590](https://github.com/kizniche/mycodo/issues/590))

### Miscellaneous

 - Update several Python modules, update InfluxDB to 1.7.2
 - Update manual FAQs


## 7.0.3 (2018-12-25)

### Bugfixes

 - Fix rendering new lines in Note text on graphs
 - Fix display of proper unit on Measurement Dashboard element ([#583](https://github.com/kizniche/mycodo/issues/583))
 - Fix missing libjpeg-dev dependency for PiOLED ([#584](https://github.com/kizniche/mycodo/issues/584))
 - Fix dependencies for AMG88xx Input

### Features

 - Add Function Action: Create Note
 - Add Input: Sonoff TH10/16 humidity and temperature sensor ([#583](https://github.com/kizniche/mycodo/issues/583))
 - Add Input: AM2320 I2C humidity and temperature sensor ([#585](https://github.com/kizniche/mycodo/issues/585))

### Miscellaneous

 - Change method for detecting 1-wire devices ([#582](https://github.com/kizniche/mycodo/issues/582))
 - Disable variable replacement in Command Execution Function Action until it can be fixed to work with new measurement system


## 7.0.2 (2018-12-21)

### Bugfixes

 - Fix inability to reorder Dashboard, Data, Output, and Function elements
 - Fix Edge Inputs not appearing in Edge Trigger input selection
 - Fix use of Atlas pH temperature calibration from Input/Math

### Features

 - Add Additional check for Conditional Statements if {ID} is replaced with None ([#571](https://github.com/kizniche/mycodo/issues/571))
 - Add ability to set Logging Interval and download logged data from SHT31 Smart Gadget ([#559](https://github.com/kizniche/mycodo/issues/559))
 - Add Math: Input Backup: If a measurement of an Input cannot be found, look for a measurement of another (or another, etc.) ([#559](https://github.com/kizniche/mycodo/issues/559))

### Miscellaneous

 - Add check so SHT31 Smart Gadget user options don't cause the number of stored measurements to exceed the internal memory


## 7.0.1 (2018-12-09)

### Bugfixes

 - Fix PiOLED LCD from changing I2C address when options are saved ([#579](https://github.com/kizniche/mycodo/issues/579))
 - Fix Generic 16x2/16x4 LCD display issue ([#578](https://github.com/kizniche/mycodo/issues/578))
 - Fix Math Add dropdown items having the same name ([#580](https://github.com/kizniche/mycodo/issues/580))

### Features

 - Add ability to induce an Input to acquire/store measurements from the web UI
 - Add Input: SHT31 Smart Gadget (Bluetooth) humidity/temperature sensor ([#559](https://github.com/kizniche/mycodo/issues/559))
 - Add blank line to LCD display options ([#579](https://github.com/kizniche/mycodo/issues/579))

 ### Miscellaneous

 - Add verification for Conditional Statement code


## 7.0.0 (2018-12-08)

The Mycodo 7.0 introduces many redesigned systems, including measurements/units, conversions, conditionals, and more (see full list, below). The remnants of Conditionals have been moved to a new controller, called Triggers, which executes actions in response to event triggers (such as time-based events, Output changes, sunrises/sunsets, etc.). The new Conditional system incorporates a powerful way of developing complex conditional statements. See ([#493](https://github.com/kizniche/mycodo/issues/493)) for more information. Since earlier versions are not compatible with 7.x, all 6.x users will have to perform a fresh install or delete their settings database. An option will be presented on the upgrade page to delete the database and perform an upgrade.

### Bugfixes

 - Fix issue preventing PID Method from changing setpoint (#566)
 - Fix issue with calibration of DS-type sensors
 - Fix module loading issue by restarting the daemon following dependency install ([#569](https://github.com/kizniche/mycodo/issues/569))
 - Fix issue adding Daily Time-Based method ([#550](https://github.com/kizniche/mycodo/issues/550))

### Features

 - Add Function: Execute Actions
 - Add Function Action: Pause (pause for a duration of time between executing specific actions)
 - Add Input: MCP9808 (I2C) high accuracy temperature sensor
 - Add Input: AMG8833 (I2C) 8x8 pixel thermal sensor
 - Add Input: SHT31 (I2C) humidity/temperature sensor
 - Add LCD: PiOLED 128x32 (I2C) LCD ([#579](https://github.com/kizniche/mycodo/issues/579))
 - Add Output: Python Command (On/Off and PWM)
 - Add Output: Atlas EZO-PMP (I2C/UART) Peristaltic Pump ([#562](https://github.com/kizniche/mycodo/issues/562))
 - Add Vapor Pressure Deficit calculation to Inputs that measure temperature and relative humidity ([#572](https://github.com/kizniche/mycodo/issues/572))
 - Add Vapor Pressure Deficit Math controller ([#572](https://github.com/kizniche/mycodo/issues/572))
 - Add Start Offset option for PID, Math, and Conditionals
 - Add ability to search Input selection dropdown list

### Miscellaneous

 - Refactor Conditional system ([#493](https://github.com/kizniche/mycodo/issues/493))
 - Refactor Analog-to-digital converters ([#550](https://github.com/kizniche/mycodo/issues/550))
 - Refactor Measurement/Unit system ([#550](https://github.com/kizniche/mycodo/issues/550))
 - Refactor Conversion system ([#493](https://github.com/kizniche/mycodo/issues/493))
 - Upgrade InfluxDB from 1.6.0 to 1.7.0
 - Add User Role: Kiosk


## 6.4.7 (2018-12-08)

This is the final release of version 6.x. Upgrading to 7.x will require a database wipe. This will be an option presented in the Mycodo upgrade page. If you do not want to lose your Mycodo data (settings AND measurement data), do not upgrade to 7.x.


## 6.4.5 (2018-10-17)

### Bugfixes

 - Fix issues with ADS1256 module ([#537](https://github.com/kizniche/mycodo/issues/537))
 - Fix issue with saving float values

### Miscellaneous

 - Replace smbus with smbus2 ([#549](https://github.com/kizniche/mycodo/issues/549))


## 6.4.4 (2018-10-14)

### Features

 - Add enhanced reorder functionality for Input, Output, Math, PID, and Conditional controllers
 - Add ability to set camera still, timelapse, and video file save locations ([#498](https://github.com/kizniche/mycodo/issues/498))
 - Add ability to export/import notes and note attachments ([#548](https://github.com/kizniche/mycodo/issues/548))

### Bugfixes

 - Fix authentication issue with Remote Administration
 - Fix issues with ADS1256 module ([#537](https://github.com/kizniche/mycodo/issues/537))
 - Fix issue with saving float values

### Miscellaneous

 - Replace smbus with smbus2 ([#549](https://github.com/kizniche/mycodo/issues/549))


## 6.4.3 (2018-10-13)

### Bugfixes

 - Fix authentication issue introduced in 6.4.2


## 6.4.2 (2018-10-13)

### Features

 - Add MH-Z19 option: enable/disable automatic baseline correction (ABC)
 - Add ability to Test/trigger all Conditional Actions of a Conditional ([#524](https://github.com/kizniche/mycodo/issues/524))

### Bugfixes

 - Fix Cozir module pycozir egg
 - Fix often-erroneous first measurement of ZH03B and MH-Z19 sensors
 - Fix issue with ADS1256 module ([#537](https://github.com/kizniche/mycodo/issues/537))


## 6.4.1 (2018-10-11)

### Bugfixes

 - Fix database upgrade issue


## 6.4.0 (2018-10-11)

### Features

 - Add Input: ADS1256 Analog-to-digital converter ([#537](https://github.com/kizniche/mycodo/issues/537))
 - Add ability to create custom options for Input modules ([#525](https://github.com/kizniche/mycodo/issues/525))
 - Add conversions between ppm/ppb and percent

### Bugfixes

 - Fix issue determining PID setpoint unit on LCDs
 - Fix issue displaying IP address on LCD
 - Fix issue with client activating controllers ([#532](https://github.com/kizniche/mycodo/issues/532))
 - Fix issue with Linux Command Input ([#537](https://github.com/kizniche/mycodo/issues/537))
 - Fix issue with installing internal dependencies (e.g. pigpiod) ([#538](https://github.com/kizniche/mycodo/issues/538))
 - Potential fix for Miflora input ([#540](https://github.com/kizniche/mycodo/issues/540))
 - Fix missing Baud Rate option for K30 input ([#541](https://github.com/kizniche/mycodo/issues/541))
 - Fix 500 Error on Raspberry Pi Config page ([#536](https://github.com/kizniche/mycodo/issues/536))
 - Add turning ABC mode off during MHZ19 input initialization ([#546](https://github.com/kizniche/mycodo/issues/546))
 - Fix German "Output" translation

### Miscellaneous

 - Set InfluxDB timeout to 5 seconds ([#539](https://github.com/kizniche/mycodo/issues/539))
 - Update Winsen ZH03B input module code ([#543](https://github.com/kizniche/mycodo/issues/543))


## 6.3.9 (2018-09-18)

### Bugfixes

 - Fix issue with installing dependencies ([#531](https://github.com/kizniche/mycodo/issues/531))
 - Fix issue with Edge devices


## 6.3.8 (2018-09-17)

### Bugfixes

 - Fix issue with database upgrade


## 6.3.7 (2018-09-17)

### Bugfixes

 - Fix issue with database upgrade


## 6.3.6 (2018-09-17)

### Bugfixes

 - Fix issue with Edge devices


## 6.3.5 (2018-09-17)

### Bugfixes

 - Fix issue with 1-Wire devices ([#529](https://github.com/kizniche/mycodo/issues/529))


## 6.3.4 (2018-09-17)

### Bugfixes

 - Fix issue with note system during upgrade ([#529](https://github.com/kizniche/mycodo/issues/529))


## 6.3.3 (2018-09-17)

### Bugfixes

 - Fix Cozir input issue


## 6.3.2 (2018-09-16)

### Bugfixes

 - Fix ZH03B input


## 6.3.1 (2018-09-16)

This release adds the ability to import input modules, allowing new inputs to be created by the user. Documentation (https://github.com/kizniche/Mycodo/blob/master/mycodo-manual.rst#create-your-own-input-module) for developing your own input modules is in development. See issue #525 for more information about it's development and discussion. Also with this release is a new section for Notes (More -> Notes, https://github.com/kizniche/Mycodo/blob/master/mycodo-manual.rst#notes). Notes are associated with one more more tags that can be created. Notes can also have files attached to them. These notes can be displayed on graphs to easily identify when a certain event happened in the past (or future).

### Features

 - Implement self-contained input modules ([#525](https://github.com/kizniche/mycodo/issues/525))
 - Add Note system ([#527](https://github.com/kizniche/mycodo/issues/527))


## 6.2.4 (2018-09-03)

### Features

 - Add Winsen ZH03B Particulate sensor ([#346](https://github.com/kizniche/mycodo/issues/346))
 - Reduce install to one command

### Bugfixes

 - Fix inability to set camera device ([#519](https://github.com/kizniche/mycodo/issues/519))
 - Fix initialization of UART MHZ16 ([#520](https://github.com/kizniche/mycodo/issues/520))
 - Fix issue with BMP280 ([#522](https://github.com/kizniche/mycodo/issues/522))

## 6.2.3 (2018-08-28)

### Bugfixes

 - Fix issue with major version upgrade initialization
 - Fix issue with PWM output dashboard element updating ([#517](https://github.com/kizniche/mycodo/issues/517))
 - Fix dependency check for DS-type sensor calibration ([#518](https://github.com/kizniche/mycodo/issues/518))
 - Fix issue with Adafruit deprecating BMP, TMP, and CCS811 ([#346](https://github.com/kizniche/mycodo/issues/346), [#503](https://github.com/kizniche/mycodo/issues/503))


## 6.2.2 (2018-08-22)

### Features

 - Add translations: Italian, Portuguese

### Bugfixes

 - Fix display of IP address on LCD ([#507](https://github.com/kizniche/mycodo/issues/507))
 - Fix graph manual y-axis min/max ([#516](https://github.com/kizniche/mycodo/issues/516))
 - Fix issue with deleting all dashboard elements


## 6.2.1 (2018-08-20)

### Features

 - Add Diagnostic section of configuration menu with first function: Delete All Dashboard Elements ([#515](https://github.com/kizniche/mycodo/issues/515), [#516](https://github.com/kizniche/mycodo/issues/516))

### Bugfixes

 - Fix issue with units on LCDs ([#514](https://github.com/kizniche/mycodo/issues/514))


## 6.2.0 (2018-08-15)

### Features

 - New measurement/unit configuration system (select which unit to convert/store for input measurements) ([#506](https://github.com/kizniche/mycodo/issues/506))
 - Add ability to create new measurements, units, and conversions ([#506](https://github.com/kizniche/mycodo/issues/506))
 - Enable conversion of disk space (kB, MB, GB), frequency (Hz, kHz, MHz), and humidity (%, decimal)
 - Add option to display IP address on LCD ([#507](https://github.com/kizniche/mycodo/issues/507))
 - Full German Translation ([#507](https://github.com/kizniche/mycodo/issues/507)) (@pmunz75)
 - Add PID Autotune feature (currently disabled; may be enabled in the release, pending testing)
 - Add New Translations: Russian, Chinese
 - Complete Translations: German, Spanish, French

### Bugfixes

 - Fix issue activating Cozir CO2 sensor ([#495](https://github.com/kizniche/mycodo/issues/495))
 - Fix issue with order not updating correctly when Conditional is deleted
 - Fix issue with output usage report generation ([#504](https://github.com/kizniche/mycodo/issues/504))
 - Fix proper conversion of temperatures/pressure for Wet-Bulb Humidity Math
 - Fix Atlas pH UART sensor module ([#509](https://github.com/kizniche/mycodo/issues/509))

### Miscellaneous

 - Update InfluxDB 1.5.0 -> 1.6.0


## 6.1.4 (2018-06-28)

### Features

 - Increase verbosity of conditional email notification
 - Add Cozir CO2 sensor Input ([#495](https://github.com/kizniche/mycodo/issues/495))
 - Allow CO2 to be converted from ppm <-> ppb

### Bugfixes

 - Fix pressure measurements being forced to integer ([#476](https://github.com/kizniche/mycodo/issues/476))
 - Fix CCS811 Input measurement ([#467](https://github.com/kizniche/mycodo/issues/467))
 - Fix pigpio dependency install issue
 - Prevent pre-output from remaining on after an Input is deactivated
 - Enable unit conversions for AM2315
 - Fix issue setting PID setpoint from Dashboard ([#496](https://github.com/kizniche/mycodo/issues/496))
 - Fix displaying custom graph colors ([#491](https://github.com/kizniche/mycodo/issues/491))

### Miscellaneous

 - Remove I2C support for K30 CO2 sensor (until properly tested)
 - Update to Bootstrap 4.1.1
 - Remove remaining Fahrenheit conversions from Live page
 - Update 433 MHz wireless script (test send/receive, determine/receive commands from remote)


## 6.1.3 (2018-06-05)

### Features

 - Add I2C support for K30 CO2 sensor (untested)

### Bugfixes

 - Fix service executable location ([#487](https://github.com/kizniche/mycodo/issues/487))
 - Fix inability to set duty cycle from frontend ([#485](https://github.com/kizniche/mycodo/issues/485))
 - Fix (finally) saving Time-based Conditional times ([#488](https://github.com/kizniche/mycodo/issues/488))


## 6.1.2 (2018-05-23)

### Features

 - Add option to set Miflora Bluetooth adapter ([#483](https://github.com/kizniche/mycodo/issues/483))

### Bugfixes

 - Fix exception-handling of sending test email ([#471](https://github.com/kizniche/mycodo/issues/471))
 - Fix HDC1000 initialization issue ([#467](https://github.com/kizniche/mycodo/issues/467))
 - Fix Command PWM frontend issues ([#469](https://github.com/kizniche/mycodo/issues/469))
 - Fix ADC modules ([#482](https://github.com/kizniche/mycodo/issues/482))
 - Update miflora to 0.4 ([#481](https://github.com/kizniche/mycodo/issues/481))
 - Fix BH1750 sensor ([#480](https://github.com/kizniche/mycodo/issues/480))

### Miscellaneous

- Update alembic, Flask, Flask_CSV, geocoder, gunicorn, imutils, pytest, python-dateutil, SQLAlchemy, testfixtures


## 6.1.1 (2018-05-18)

### Features

- Add CCS811 CO2 sensor input ([#467](https://github.com/kizniche/mycodo/issues/467))
- Add HDC1000/HDC1080 Temperature/Humidity sensor input ([#467](https://github.com/kizniche/mycodo/issues/467))
- Add Pascal/kiloPascal conversion for pressure
- Add ppm/ppb conversion for CO2 and VOC concentration
- Improve accuracy of float measurement values
- Add option to set camera output duration (before image capture)
- Improve handling of multiple queries to a single device

### Bugfixes

 - Fix saving settings of Conditional Timers ([#470](https://github.com/kizniche/mycodo/issues/470))
 - Fix Command PWM output use in PIDs ([#469](https://github.com/kizniche/mycodo/issues/469))
 - Fix proper display of Outputs in Conditionals ([#469](https://github.com/kizniche/mycodo/issues/469))


## 6.1.0 (2018-05-02)

### Features

- Add Output (Duration) Conditional ([#186](https://github.com/kizniche/mycodo/issues/186))

### Bugfixes

 - Fix refreshing settings of active conditional controllers
 - Fix saving settings of Conditional Timers ([#464](https://github.com/kizniche/mycodo/issues/464))


## 6.0.9 (2018-04-27)

### Bugfixes

 - Fix command measurement checking ([#460](https://github.com/kizniche/mycodo/issues/460))
 - Fix rendering of Math measurements/units ([#461](https://github.com/kizniche/mycodo/issues/461))


## 6.0.8 (2018-04-27)

### Bugfixes

 - Fix identification of custom command measurement/units ([#457](https://github.com/kizniche/mycodo/issues/457))
 - Fix AM2315 Input issue ([#459](https://github.com/kizniche/mycodo/issues/459))


## 6.0.7 (2018-04-26)

### Features

- Add ability to change sample rate of controllers ([#386](https://github.com/kizniche/mycodo/issues/386))

### Bugfixes

 - Fix display of graph custom y-axis names
 - Fix inability to change pigpiod sample rate ([#458](https://github.com/kizniche/mycodo/issues/458))


## 6.0.6 (2018-04-23)

### Bugfixes

 - Fix issue with Edge Input
 - Fix issue with Conditional timers
 - Fix issue with BME280 dependency identification


## 6.0.5 (2018-04-22)

### Features

- Add Conditional: Time Span ([#444](https://github.com/kizniche/mycodo/issues/444))

### Bugfixes

 - Fix dependency check ([#422](https://github.com/kizniche/mycodo/issues/422))
 - Try lower integration times when TSL2561 sensor is saturated ([#450](https://github.com/kizniche/mycodo/issues/450))
 - Fix DHT11/DHT22 output power check ([#454](https://github.com/kizniche/mycodo/issues/454))


## 6.0.4 (2018-04-21)

### Bugfixes

 - Fix scanning for DS18B20 sensors ([#452](https://github.com/kizniche/mycodo/issues/452))


## 6.0.3 (2018-04-21)

### Bugfixes

 - Fix upgrade issue


## 6.0.1 (2018-04-21)

### Bugfixes

 - Fix setting landing page ([#452](https://github.com/kizniche/mycodo/issues/452))


## 6.0.0 (2018-04-21)

Version 6 has changes to the database schema that could not be upgraded to. To upgrade to this version, the settings database must be created anew. You either have the options of staying at the last version (5.7.x), or deleting the settings database and upgrading. A fresh install is necessary to run this version.

### Features

 - Add Conditionals: Run PWM Method, Daily Time Point Timer, Duration Timer, Output PWM ([#444](https://github.com/kizniche/mycodo/issues/444), [#448](https://github.com/kizniche/mycodo/issues/448))
 - Add Conditional Actions: Activate/Deactivate any controller, Set PID Method ([#440](https://github.com/kizniche/mycodo/issues/440))
 - Use actual range value for color stops of solid gauges ([#434](https://github.com/kizniche/mycodo/issues/434))
 - Add option to set setpoint from PID dashboard element without epanding element ([#449](https://github.com/kizniche/mycodo/issues/449))
 - Refactor Conditional Controllers to be multithreaded

### Bugfixes

 - Fix Hold bug in PID controllers
 - Fix error-handing when changing PID setting from Dashboard if PID is inactive ([#449](https://github.com/kizniche/mycodo/issues/449))

### Miscellaneous

 - Remove multiplexer integration (use kernel driver)
 - Remove Timers (Conditionals have replaced their functionality)
 - Improve testing coverage of frontend ([#444](https://github.com/kizniche/mycodo/issues/444))


## 5.7.3 (2018-04-20)

This is the last version of the 5.x branch. If your system is upgraded to 5.7.3, you will have the option of upgrading to the next major version (6.x), however the settings database will need to be deleted. This can be done through the web UI or manually by reinstalling Mycodo fresh.

### Features

 - Add Conditional Action: Set PID Method ([#440](https://github.com/kizniche/mycodo/issues/440))


## 5.7.2 (2018-04-07)

### Features

 - Add ability to invert PWM duty cycle ([#444](https://github.com/kizniche/mycodo/issues/444))
 - Add ability to select landing page ([#444](https://github.com/kizniche/mycodo/issues/444))
 - Add ability to set setpoint from PID dashboard elements ([#444](https://github.com/kizniche/mycodo/issues/444))
 - Add Conditional Actions: Activate/Deactivate Timer ([#440](https://github.com/kizniche/mycodo/issues/440))

### Bugfixes

 - Fix catching erroneous DS18B20 values ([#404](https://github.com/kizniche/mycodo/issues/404))
 - Fix camera selection of Photo Conditional Action ([#444](https://github.com/kizniche/mycodo/issues/444))

### Miscellaneous

 - Set picamera use_video_port=False ([#444](https://github.com/kizniche/mycodo/issues/444))
 - Rearrange navigation menu ([#444](https://github.com/kizniche/mycodo/issues/444))


## 5.7.1 (2018-04-04)

### Features

 - Add Conditional Action: Set PID Setpoint
 - Add Input: Xiaomi MiFlora ([#422](https://github.com/kizniche/mycodo/issues/422))

### Bugfixes

 - Restore missing help menu on navigation bar
 - Fix issue reading SHT sensors ([#437](https://github.com/kizniche/mycodo/issues/437))

### Miscellaneous

 - Convert README and Manual from MD to RST
 - Update sht_sensor to 18.4.1


## 5.7.0 (2018-04-03)

### Features

 - Add ability to convert Input measurements between units ([#346](https://github.com/kizniche/mycodo/issues/346))
 - Add unit conversions: celsius, fahrenheit, kelvin, meters, feet
 - Add ability to select whether lowering PID outputs are stored as positive or negative values
 - Add Sunrise/Sunset Conditional ([#440](https://github.com/kizniche/mycodo/issues/440))
 - Add ability to set the precision for DS18B20, DS1822, DS28EA00, and DS1825 sensors ([#439](https://github.com/kizniche/mycodo/issues/439))
 - Add Inputs: DS18S20, DS1822, DS28EA00, DS1825, MAX31850K
 - Add Input option to select resolution for DS18B20, DS1822, DS28EA00, and DS1825 ([#439](https://github.com/kizniche/mycodo/issues/439))


### Bugfixes

 - Fix issues with PID control on Dashboard ([#441](https://github.com/kizniche/mycodo/issues/441))
 - Improve LCD controller shutdown speed
 - Fix installer not displaying progress in console ([#442](https://github.com/kizniche/mycodo/issues/442))
 - Force measurement values to float before writing to influxdb (except 'pressure') ([#441](https://github.com/kizniche/mycodo/issues/441))


## 5.6.10 (2018-03-31)

### Bugfixes

 - Fix issue executing mycodo_client.py
 - Fix Command Outputs not turning off after turning on for a duration ([#432](https://github.com/kizniche/mycodo/issues/432))
 - Prevent DS18B20 measurements outside expected range ([#404](https://github.com/kizniche/mycodo/issues/404))
 - Prevent race condition preventing output from remaining on for a duration ([#436](https://github.com/kizniche/mycodo/issues/436))
 - Ensure outputs turned on for a duration only turn off once ([#436](https://github.com/kizniche/mycodo/issues/436))
 - Update sht-sensor to 18.3.6 for Python 3 compatibility ([#437](https://github.com/kizniche/mycodo/issues/437))

### Miscellaneous

 - Change SSL certificate expiration from 1 year to 10 years
 - Fix style issues with Remote Admin following Bootstrap upgrade
 - Fix issue with setup.sh script not catching errors


## 5.6.9 (2018-03-24)

### Features

 - Add Refractory Period to Measurement Conditional options
 - Add method to hide/show/reorder all Dashboard Elements at once ([#346](https://github.com/kizniche/mycodo/issues/346))
 - Make Output/PID popups respond to show/hide configuration options ([#346](https://github.com/kizniche/mycodo/issues/346))
 - Add Input: Atlas Electrical Conductivity sensor ([#411](https://github.com/kizniche/mycodo/issues/411))

### Bugfixes

 - Fix issue saving reference resistor value ([#345](https://github.com/kizniche/mycodo/issues/345))
 - Fix LCD display of timestamps
 - Fix inability to change Solid Gauge Stops ([#433](https://github.com/kizniche/mycodo/issues/433))
 - Fix Command Outputs not turning off after turning on for a duration ([#432](https://github.com/kizniche/mycodo/issues/432))
 - Fix encoding issue with df command output ([#430](https://github.com/kizniche/mycodo/issues/430))


## 5.6.8 (2018-03-19)

### Bugfixes

 - Fix Camera Output not having an effect
 - Fix issues with MAX31856/MAX31865 ([#345](https://github.com/kizniche/mycodo/issues/345))


## 5.6.7 (2018-03-18)

### Bugfixes

 - Fix upgrade menu not turning red when an upgrade is available
 - Add lockfile breaking ([#418](https://github.com/kizniche/mycodo/issues/418))
 - Fix bcrypt dependency issue preventing install ([#429](https://github.com/kizniche/mycodo/issues/429))


## 5.6.6 (2018-03-17)

### Features

 - Add Input: MAX31865 for PT100 and PT1000 temperature probes ([#345](https://github.com/kizniche/mycodo/issues/345))

### Bugfixes

 - Fix incorrect conversion of I2C address during Atlas pH sensor calibration ([#425](https://github.com/kizniche/mycodo/issues/425))
 - Potential fix for ADC issues when using pre-output ([#418](https://github.com/kizniche/mycodo/issues/418))
 - Fix Linux Command measurement display on lines 2 through 4 of LCDs ([#427](https://github.com/kizniche/mycodo/issues/427))
 - Fix display of PID setpoint units on LCDs
 - Fix display of LCD lines without measurement units
 - Fix locking to be thread safe (replaced fasteners with locket) ([#418](https://github.com/kizniche/mycodo/issues/418))


## 5.6.5 (2018-03-14)

### Features

 - Update to Bootstrap 4
 - Update to InfluxDB 1.5.0

### Bugfixes

 - Add proper max voltage for MCP3008 ([#418](https://github.com/kizniche/mycodo/issues/418))
 - Fix PID persisting as paused/held after deactivating and activating
 - Fix Atlas pH Calibration issue ([#425](https://github.com/kizniche/mycodo/issues/425))
 - Fix issue with Linux Command Inputs and LCDs ([#427](https://github.com/kizniche/mycodo/issues/427))


## 5.6.4 (2018-03-11)

### Features

 - Add Input: MAX31856 for measuring several types of thermocouples (K, J, N, R, S, T, E, and B) ([#345](https://github.com/kizniche/mycodo/issues/345)
 - Add mycodo_client.py option: get or set PID setpoint, integrator, derivator, kp, ki, and kd ([#420](https://github.com/kizniche/mycodo/issues/420))
 - Add option to enable pre-output during measurement (previously turned off before measurement) ([#418](https://github.com/kizniche/mycodo/issues/418))

### Bugfixes

 - Fix frontend pid in System Information page
 - Fix issue with mycodo_client.py PID hold and resume commands

### Miscellaneous

 - Make rpi-rf an optional Output dependency


## 5.6.3 (2018-03-09)

### Features

 - Add ability to use custom command line options for fswebcam camera image captures ([#419](https://github.com/kizniche/mycodo/issues/419))
 - Add Input: MAX31855K for measuring K-type thermocouples ([#345](https://github.com/kizniche/mycodo/issues/345))
 - Add ability to set duty cycle of output via mycodo_client.py ([#420](https://github.com/kizniche/mycodo/issues/420))
 - Add Conditional Action: Output PWM ([#420](https://github.com/kizniche/mycodo/issues/420))
 - Add Output Type: Execute Command (PWM) ([#420](https://github.com/kizniche/mycodo/issues/420))

### Bugfixes

 - Fix LCD issues
 - Fix state display of Command Outputs turned on for a duration


## 5.6.2 (2018-03-04)

### Features

 - Make install of WiringPi optional ([#412](https://github.com/kizniche/mycodo/issues/412))
 - Make install of numpy optional ([#412](https://github.com/kizniche/mycodo/issues/412))
 - Add pause color and Pause/Hold/Resume buttons to PID Dashboard element options ([#416](https://github.com/kizniche/mycodo/issues/416))
 - Display a log when installing dependencies to follow the progress
 - Add Dependency Install Log to the Log page
 - Add mycodo_client.py user commands: pid_pause, pid_hold, pid_resume
 
### Bugfixes

 - Fix issues with PID Conditional Actions ([#416](https://github.com/kizniche/mycodo/issues/416))
 - Fix display of last edge on Live page
 - Fix issue updating the status of some dependencies after their install

### Miscellaneous

 - Remove redundant upgrade commands ([#412](https://github.com/kizniche/mycodo/issues/412))
 - Remove GPIO State from Edge Conditional (use Measurement Conditional) ([#416](https://github.com/kizniche/mycodo/issues/416))


## 5.6.1 (2018-02-27)

### Features

 - Add Conditional Actions: Pause/Resume PID ([#346](https://github.com/kizniche/mycodo/issues/346))

### Bugfixes

 - Fix pigpiod configuration options when pigpiod is not installed ([#412](https://github.com/kizniche/mycodo/issues/412))
 - Fix setting up pigpiod during install
 - Fix TSL2561 Input module ([#414](https://github.com/kizniche/mycodo/issues/414))
 - Fix Measurement Dashboard element condition/unit display ([#346](https://github.com/kizniche/mycodo/issues/346))
 - Fix saving PID Conditional Actions ([#415](https://github.com/kizniche/mycodo/issues/415))


## 5.6.0 (2018-02-25)

### Features

 - Add interactive installer
 - Make Python modules conditionally imported ([#412](https://github.com/kizniche/mycodo/issues/412))


## 5.5.24 (2018-02-24)

### Features

 - Add new Input: MCP3008 Analog-to-Digital Converter ([#409](https://github.com/kizniche/mycodo/issues/409))


## 5.5.23 (2018-02-23)

### Features

 - Add option to set decimal places on Dashboard elements ([#346](https://github.com/kizniche/mycodo/issues/346))
 - Add option to show detailed PID information on Dashboard element ([#346](https://github.com/kizniche/mycodo/issues/346))
 - Add units to PID Dashboard element ([#346](https://github.com/kizniche/mycodo/issues/346))
 - Add Fahrenheit conversion to gauges ([#137](https://github.com/kizniche/mycodo/issues/137))
 - Add new Math: Average (Single Measurement) ([#335](https://github.com/kizniche/mycodo/issues/335))

### Bugfixes

 - Allow disabled pigpiod to persist after upgrades ([#386](https://github.com/kizniche/mycodo/issues/386))
 - Fix display of Math measurement/units of Measurement Dashboard element
 - Prevent a large D-value the the first cycle after a PID is activated
 - Handle TypeErrors for Humidity Math controller


## 5.5.22 (2018-02-19)

### Features

 - Add PID-Values to Graphs ([#346](https://github.com/kizniche/mycodo/issues/346))
 - Add Dashboard elements: Measurement, Output, PID Control ([#346](https://github.com/kizniche/mycodo/issues/346))
 - Add system date and time to menu

### Bugfixes

 - Add checks to ensure Humidity Math only returns 0% - 100% humidity
 - Prevent opposing relays from being turned off in PID Controllers ([#402](https://github.com/kizniche/mycodo/issues/402))
 - Fix adding and viewing hosts in Remote Admin ([#377](https://github.com/kizniche/mycodo/issues/377))
 - Fix error-handling of DS18B20 communication error ([#404](https://github.com/kizniche/mycodo/issues/404))
 - Add error-handling for influxdb queries ([#405](https://github.com/kizniche/mycodo/issues/405))


## 5.5.21 (2018-02-13)

### Bugfixes

 - Add error-handling of DS18B20 communication error ([#404](https://github.com/kizniche/mycodo/issues/404))
 - Fix setup abort from unmet pigpiod dependency ([#406](https://github.com/kizniche/mycodo/issues/406))


## 5.5.20 (2018-02-11)

### Features

 - Add new configuration section: Pi Settings
 - Add to Pi Settings: common ```raspi-config``` options
 - Add to Pi Settings: select pigpiod sample rate ([#386](https://github.com/kizniche/mycodo/issues/386))
 - Add option to completely disable pigpiod ([#386](https://github.com/kizniche/mycodo/issues/386))

### Bugfixes

 - Add ability to set custom Graph colors for Math measurements
 

## 5.5.19 (2018-02-06)

### Features

 - Enable custom minimum/maximum to be set for any y-axis ([#335](https://github.com/kizniche/mycodo/issues/335))
 - Add Asynchronous Graph options for duration of data to display (All or past year, month, week, day)

### Bugfixes

 - Fix saving Math Humidity options ([#400](https://github.com/kizniche/mycodo/issues/400))


## 5.5.18 (2018-02-04)

### Features

 - Allow multiple data series on Asynchronous Graphs ([#399](https://github.com/kizniche/mycodo/issues/399))
 - Add Outputs and PIDs to Asynchronous Graphs ([#399](https://github.com/kizniche/mycodo/issues/399))
 - Preserve Asynchronous Graph selections after form submissions ([#399](https://github.com/kizniche/mycodo/issues/399))

### Bugfixes

 - Fix reloading of asynchronous graphs ([#399](https://github.com/kizniche/mycodo/issues/399))


## 5.5.17 (2018-02-03)

### Features

 - Add option to show/hide Gauge timestamp ([#392](https://github.com/kizniche/mycodo/issues/392))
 - Add new Math: Equation ([#335](https://github.com/kizniche/mycodo/issues/335))
 - Add PID control hysteresis ([#398](https://github.com/kizniche/mycodo/issues/398))
 - Automatically restart pigpiod when it fails

### Bugfixes

 - Move pigpiod from cron to systemd service to improve reliability ([#388](https://github.com/kizniche/mycodo/issues/388))
 - Improve deamon error-handling and Input connectivity ([#388](https://github.com/kizniche/mycodo/issues/388))
 - Fix Mycodo service timeout ([#379](https://github.com/kizniche/mycodo/issues/379))
 - Fix display of Graph custom colors


## 5.5.16 (2018-01-28)

### Bugfixes

 - Fix issue with conditionals not triggering when measurement values are 0 ([#387](https://github.com/kizniche/mycodo/issues/387))
 - Fix issue with settings Output PWM duty cycles
 - Fix issues with Atlas UART module ([#382](https://github.com/kizniche/mycodo/issues/382))
 - Fix issues with calibrating the Atlas pH sensor ([#382](https://github.com/kizniche/mycodo/issues/382))


## 5.5.15 (2018-01-28)

### Features

 - Add Graph button to manually update graph with new data
 - Increase output timing accuracy (0.01 second, previously 0.1 second)
 - Improve graph update efficiency
 - Add Graph option: Enable Graph Shift (used in conjunction with Enable Navbar)
 - Add new Math: Difference ([#395](https://github.com/kizniche/mycodo/issues/395))

### Bugfixes

 - Fix issue modifying the Conditional Max Age ([#387](https://github.com/kizniche/mycodo/issues/387))
 - Fix issue with new data on graphs requiring a page refresh to see
 - Fix issue with updating inputs/maths with long periods on the Live page

### Miscellaneous

 - Remove debug line from GPIO State Input module ([#387](https://github.com/kizniche/mycodo/issues/387))


## 5.5.14 (2018-01-25)

### Bugfixes

 - Fix display of PID timestamp on LCDs
 - Fix missing pigpio.zip (breaks install/upgrade) on remote server (package pigpio.tar with Mycodo)


## 5.5.13 (2018-01-23)

### Features

 - Add Input: GPIO State ([#387](https://github.com/kizniche/mycodo/issues/387))
 - Refactor Dashboard code (improve load time, reduce code size)

### Bugfixes

 - Fix inability to change Input Period ([#393](https://github.com/kizniche/mycodo/issues/393))
 - Fix Exception while reading the GPIO pin of Edge Conditional ([#387](https://github.com/kizniche/mycodo/issues/387))

### Miscellaneous

 - Add Input Template for the [Wiki](https://github.com/kizniche/Mycodo/wiki/Adding-Support-for-a-New-Input)


## 5.5.12 (2018-01-21)

### Features

 - Add two new Inputs: Server Ping and Server Port Open ([#389](https://github.com/kizniche/mycodo/issues/389))


## 5.5.11 (2018-01-21)

### Bugfixes

 - Fix issues with Dashboard Gauges ([#391](https://github.com/kizniche/mycodo/issues/391))
 - Fix issues with Dashboard Cameras

### Miscellaneous

 - Add ID numbers to Conditionals in UI for identification ([#387](https://github.com/kizniche/mycodo/issues/387))


## 5.5.10 (2018-01-20)

### Features

 - Add ability to set graph y-axis minimum/maximum ([#384](https://github.com/kizniche/mycodo/issues/384))
 - Add ability to view Math outputs on asynchronous graphs ([#335](https://github.com/kizniche/mycodo/issues/335))
 - Improve Dashboard Object creation/manipulation user interaction

### Bugfixes

 - Fix inability to activate Edge Conditionals ([#381](https://github.com/kizniche/mycodo/issues/381))
 - Fix inability to add new gauges or graphs to the dashboard ([#384](https://github.com/kizniche/mycodo/issues/384))
 - Fix issues with UART Atlas pH Input device ([#382](https://github.com/kizniche/mycodo/issues/382))
 - Fix issue with Atlas pH calibration ([#382](https://github.com/kizniche/mycodo/issues/382))
 - Fix issue with caching of Camera images on the Dashboard
 - Fix issue with Edge Conditionals ([#387](https://github.com/kizniche/mycodo/issues/387))


## 5.5.9 (2018-01-14)

### Bugfixes

 - Fix issue generating output usage reports ([#380](https://github.com/kizniche/mycodo/issues/380))
 - Fix inability to save Edge Conditionals ([#381](https://github.com/kizniche/mycodo/issues/381))


## 5.5.8 (2018-01-11)

### Features

 - Add ability to add Camera modules to the Dashboard (formerly Live Graphs page)

### Bugfixes

 - Fix issue with new installations failing to start the flask frontend ([#379](https://github.com/kizniche/mycodo/issues/379))
 - Fix issue with services starting on Pi Zeros ([#379](https://github.com/kizniche/mycodo/issues/379))

### Miscellaneous

 - Reduce gunicorn (web UI) workers from 2 to 1


## 5.5.7 (2018-01-08)

### Bugfixes

- Fix forcing of HTTPS via user configuration
- Fix inability to save Gauge Refresh Period option ([#376](https://github.com/kizniche/mycodo/issues/376))
- Fix Atlas Scientific communication issues ([#369](https://github.com/kizniche/mycodo/issues/369))


## 5.5.6 (2018-01-05)

### Features

 - Add ability to restart the frontend from the web UI

### Bugfixes

- Attempt to fix issue where DHT22 sensor may become unresponsive
- Fix inability to stream video from PiCamera


## 5.5.5 (2018-01-04)

### Bugfixes

 - Fix IP address of user login log entries
 - Fix issue reading DHT11 sensor ([#370](https://github.com/kizniche/mycodo/issues/370))


## 5.5.4 (2018-01-03)

### Features

 - Add ability to replace edge variable in edge conditional command action

### Bugfixes

 - Fix issue with proper python 3 virtualenv ([#362](https://github.com/kizniche/mycodo/issues/362))
 - Fix starting web server during install
 - Fix issue with gunicorn worker timeouts on Raspberry Pi Zeros ([#365](https://github.com/kizniche/mycodo/issues/365))
 - Fix command variable replacement for Output conditionals ([#367](https://github.com/kizniche/mycodo/issues/367))
 - Fix pH Input causing an error with a deactivated Calibration Measurement ([#369](https://github.com/kizniche/mycodo/issues/369))
 - Fix issue preventing capture of still images from the web interface ([#368](https://github.com/kizniche/mycodo/issues/368))

### Miscellaneous

 - Move mycodo root symlink from /var/www to /var
 - Create symlinks in PATH for mycodo-backup, mycodo-client, mycodo-commands, mycodo-daemon, mycodo-pip, mycodo-python, mycodo-restore, and mycodo-wrapper


## 5.5.3 (2017-12-29)

### Bugfixes

 - Fix issue with web UI and daemon not restarting properly after upgrade
 - Fix issue with the log not updating properly on the Upgrade page


## 5.5.2 (2017-12-27)

### Features

 - Add Conditional Actions: Flash LCD Off, LCD Backlight On, LCD Backlight Off ([#363](https://github.com/kizniche/mycodo/issues/363))

### Bugfixes

 - Add more log lines to find out exactly which part makes the end of an upgrade hang
 - Fix MHZ16/19 UART communication ([#359](https://github.com/kizniche/mycodo/issues/359))
 - Fix missing I2C devices from System Information page ([#354](https://github.com/kizniche/mycodo/issues/354))
 - Fix output state determination of other outputs if a wireless output is unconfigured ([#364](https://github.com/kizniche/mycodo/issues/364))
 - Fix LCD controller issues with flashing and backlight management


## 5.5.1 (2017-12-25)

### Bugfixes

 - Fix inability to send Conditional email notification to multiple recipients
 - Fix inability to select LCDs as Conditional Actions
 - Fix BME280 sensor module ([#358](https://github.com/kizniche/mycodo/issues/358))
 - Fix TSL2591 sensor module
 - Fix MHZ16/MHZ19 unicode errors (still investigating other potential issues reading these sensors)


## 5.5.0 (2017-12-25)

Merry Christmas!

With the release of 5.5.0, Mycodo becomes modern by migrating from Python 2.7.9 to Python 3 (3.5.3 if on Raspbian Stretch, 3.4.2 if on Raspbian Jessie). This release also brings a big switch from apache2+mod_wsgi to nginx+gunicorn as the web server.

### Issues

***You may experience an error during the upgrade that doesn't allow it to complete***

***It will no longer be possible to restore pre-5.5.0 backups***

***All users will be logged out of the web UI during the upgrade***

***All Conditionals will be deactivated and need reconfiguring***

***OpenCV has been removed as a camera module***

If you rely on your system to work, it is highly recommended that you ***DO NOT UPGRADE***. Wait until your system is no longer performing critical tasks to upgrade, in order to allow yourself the ability to thoroughly test your particular configuration works as expected, and top perform a fresh install if the upgrade fails. Although most parts of the system have been tested to work, there is, as always, the potential for unforeseen issues (for instance, not every sensor that Mycodo supports has physically been tested). Read the following notes carefully to determine if you want to upgrade to 5.5.0 and newer versions.

#### Failure during the upgrade to >= 5.5.0

I found that occasionally the upgrade will spontaneously stop without an indication of the issue. I've seen it happen during an apt-get install and during a pip upgrade. It does not seem consistent, and there were no erorrs, therefore it wasn't able to be fixed. If you experience an error during the upgrade that doesn't allow the upgrade to complete, issue the following commands to attempt to resume and complete the upgrade. If that doesn't fix it, you may have to install Mycodo from scratch.

```bash
sudo dpkg --configure -a
sudo /bin/bash ~/Mycodo/mycodo/scripts/upgrade_post.sh
```

#### No restoring of pre-5.5.0 backups

Restoring pre-5.5.0 backups will not work. This is due to the moving of the pip virtual environments during the restore, the post-5.5.0 (python3) virtualenv not being compatible with the pre-5.5.0 virtualenv (python2), and moving from the apache2 web server to nginx. If you absolutely need to restore a backup, it must be done manually. Create a new github issue to get asistance with this.

Also with this release, exporting and importing both the Mycodo settings database and InfluxDB measurement database has been added. These may be imported back into Mycodo at a later timer. Currently, the InfluxDB (measurement) database may be imported into any other version of Mycodo, and the Mycodo (settings) database may only be imported to the same version of Mycodo. Automatic upgrading or downgrading of the Mycodo database to allow cross-version compatibility will be included in a future release. For the meantime, if you need to restore Mycodo settings to a particular Mycodo version, you can do the following: download the tar.gz of the particular [Mycodo Release](https://github.com/kizniche/Mycodo/releases) compatible with your database backup, extract, install normally, import the Mycodo settings database, then perform an upgrade of Mycodo to the latest release.

#### All users will be logged out during the upgrade

Another consequence of changing from Python 2 to 3 is current browser cookies will cause an error with the web user interface. Therefore, all users will be logged out after upgrading to >= 5.5.0. This will cause some strange behavior that may be misconstrued as a failed upgrade:
 
 1. The upgrade log will not update during the upgrade. Give the upgrade ample time to finish, or monitor the upgrade log from the command line.
 
 2. After the upgrade is successful, the upgrade log box on the Upgrade page will redirect to the login page. Do not log in through the log box, but rather refresh the entire page to be redirected to the login page.

#### All Conditionals will be deactivated

The Conditional code has been refactored to make them more modular. Because some conditionals will need to be reconfigured before they will operate corectly, all conditionals have been deactivated. Therefore, after the upgrade, reconfigure them appropriately, then reactivate. Additionally, conditionals (for all controllers) have been moved to a new 'Function' page.

#### OpenCV has been disabled

A Python 3 compatible binary version of opencv, whoch doesn't require an extremely long (hours) compiling process, is unfortunately unavailable. Therefore, if you know of a library or module that can successfully acquire an image from your webcam (you have tested to work), create a [new issue](https://github.com/kizniche/Mycodo/issues/new) with the details of how you acquired the image and we can determine if the method can be integrated into Mycddo.

### Features

 - Migrate from Python 2 to Python 3 ([#253](https://github.com/kizniche/mycodo/issues/253))
 - Migrate from apache2 (+mod_wsgi) to nginx (+gunicorn) ([#352](https://github.com/kizniche/mycodo/issues/352))
 - Add ability to export and import Mycodo (settings) database ([#348](https://github.com/kizniche/mycodo/issues/348))
 - Add ability to export and import Influxdb (measurements) database ([#348](https://github.com/kizniche/mycodo/issues/348))
 - Add size of each backup (in MB) on Backup Restore page
 - Add check to make sure there is enough free space before performing a backup/upgrade
 - Add dedicated, modular Conditional controller ([#346](https://github.com/kizniche/mycodo/issues/346))
 - Add PID and Math to input options of Conditionals

### Bugfixes

 - Fix deleting Inputs ([#250](https://github.com/kizniche/mycodo/issues/250))
 - Fix 500 error if 1-wire support isn't enabled
 - Fix Edge Detection Input callback function missing required parameter
 - Fix LCD display of Output duty cycle
 - Fix email notification
 - Make Conditional email notification send after last Action to include all Actions in message

### Miscellaneous

 - Disable the use of the opencv camera library
 - Update translations
 - Combine Input and Math pages to a new 'Data' page
 - Move Conditionals and PIDs to a new 'Function' page
 - Show tooltips by default


## 5.4.19 (2017-12-15)

### Features

 - Add ability to use other Math controller outputs as Math controller inputs
 - Add checks to ensure a measurement is selected for Gauges

### Bugfixes

 - Fix not deleting associated Math Conditionals when a Math controller is deleted
 - Fix displaying LCD lines for Controllers/Measurements that no longer exist
 - Fix improper WBT input-checking for humidity math controller
 - Fix issue where Math controller could crash ([#335](https://github.com/kizniche/mycodo/issues/335))


## 5.4.18 (2017-12-15)

### Bugfixes

 - Fix error on Live page if no Math controllers exist ([#345](https://github.com/kizniche/mycodo/issues/345))


## 5.4.17 (2017-12-14)

### Features

 - Add Decimal Places option to LCD lines

### Bugfixes

 - Fix Input conditional refresh upon settings change
 - Fix display of Math controllers with atypical measurements on Live page ([#343](https://github.com/kizniche/mycodo/issues/343))
 - Fix inability to use Math controller values with PID Controllers ([#343](https://github.com/kizniche/mycodo/issues/343))
 - Fix display of Math data on LCDs ([#343](https://github.com/kizniche/mycodo/issues/343))
 - Fix LCD Max Age only working for first line
 - Fix display of Math data on LCDs
 - Fix issue displaying some Graph page configurations
 - Fix issue with PID recording negative durations
 - Fix Date Methods ([#344](https://github.com/kizniche/mycodo/issues/344))

### Miscellaneous

 - Place PID Controllers in a subcategory of new section called Function
 - Don't disable an LCD when an Input that's using it is disabled


## 5.4.16 (2017-12-13)

### Features

 - Add new Math controller type: Median
 - Add the ability to use Conditionals with Math controllers
 - Add ability to use Math Controllers with LCDs and PIDs
 - Add Math Controllers to Live page
 - Add Math and PID Controllers to Gauge measurement selection ([#342](https://github.com/kizniche/mycodo/issues/342))
 - Add "None Found Last x Seconds" to Conditional options (trigger action if a measurement was not found within the last x seconds)
 - Add Restart Daemon option to the Config menu
 - More detailed 'incorrect database version' error message on System Information page

### Bugfixes

 - Fix measurement list length on Graph page
 - Fix PWM output display on Live page
 - Fix issue changing Gauge type ([#342](https://github.com/kizniche/mycodo/issues/342))
 - Fix display of multiplexer options for I2C devices
 - Fix display order of I2C busses on System Information page

### Miscellaneous

 - Add new multiplexer overlay option to manual ([#184](https://github.com/kizniche/mycodo/issues/184))


## 5.4.15 (2017-12-08)

### Features

 - Add Math controller types: Humidity, Maximum, Minimum, and Verification ([#335](https://github.com/kizniche/mycodo/issues/335))

### Bugfixes

 - Fix Atlas pH sensor calibration


## 5.4.14 (2017-12-05)

### Features

 - Add Math Controller (Math in menu) to perform math on Input data
 - Add first Math controller type: Average ([#328](https://github.com/kizniche/mycodo/issues/328))
 - Add fswebcam as a camera library for acquiring images from USB cameras
 - Complete Spanish translation
 - Update korean translations
 - Add more translatable texts
 - Make PIDs collapsible
 - Refactor daemon controller handling and daemonize threads

### Bugfixes

 - Fix TCA9548A multiplexer channel issues ([#330](https://github.com/kizniche/mycodo/issues/330))
 - Fix selection of current language on General Config page
 - Fix saving options when adding a Timer
 - Fix Graph display of Lowering Output durations as negative values
 - Fix double-logging of output durations

### Miscellaneous

 - Update Manual with Math Controller information


## 5.4.11 (2017-11-29)

### Bugfixes

 - Fix issue displaying Camera page


## 5.4.10 (2017-11-28)

### Features

 - Add display of all detected I2C devices on the System Information page

### Bugfixes

 - Change web UI restart command
 - Fix issue saving Timer options ([#334](https://github.com/kizniche/mycodo/issues/334))
 - Fix Output Usage error


## 5.4.9 (2017-11-27)

### Bugfixes

 - Fix adding Gauges ([#333](https://github.com/kizniche/mycodo/issues/333))


## 5.4.8 (2017-11-22)

### Features

 - Add 1 minute, 5 minute, and 15 minute options to Graph Range Selector ([#319](https://github.com/kizniche/mycodo/issues/319))

### Bugfixes

 - Fix AM2315 sensor measurement acquisition ([#328](https://github.com/kizniche/mycodo/issues/328))


## 5.4.7 (2017-11-21)

### Bugfixes

 - Fix flood of errors in the log if an LCD doesn't have a measurement to display
 - Fix LCD display being offset one character when displaying errors


## 5.4.6 (2017-11-21)

### Features

 - Add Max Age (seconds) to LCD line options
 - Make LCDs collapsable in the web UI

### Bugfixes

 - Fix saving user theme ([#326](https://github.com/kizniche/mycodo/issues/326))


## 5.4.5 (2017-11-21)

### Features

 - Add Freqency, Duty Cycle, Pulse Width, RPM, and Linux Command variables to Conditional commands ([#311](https://github.com/kizniche/mycodo/issues/311)) (See [Input Conditional command variables](https://github.com/kizniche/Mycodo/blob/master/mycodo-manual.md#input-conditional-command-variables))
 - Add Graph options: Enable Auto Refresh, Enable Title, and Enable X-Axis Reset ([#319](https://github.com/kizniche/mycodo/issues/319))
 - Add automatic checks for Mycodo updates (can be disabled in the configuration)

### Bugfixes

 - Fix Input Conditional variable


## 5.4.4 (2017-11-19)

### Features

 - Add 12-volt DC fan control circuit to manual (@Theoi-Meteoroi) ([#184](https://github.com/kizniche/mycodo/issues/184)) (See [Schematics for DC Fan Control](https://github.com/kizniche/Mycodo/blob/master/mycodo-manual.md#schematics-for-dc-fan-control))

### Bugfixes

 - Fix PWM Signal, RPM Signal, DHT22, and DHT11 Inputs ([#324](https://github.com/kizniche/mycodo/issues/324))
 - Add Frequency, Duty Cycle, Pulse Width, and RPM to y-axis Graph display

### Miscellaneous

 - Upgrade InfluxDB from 1.3.7 to 1.4.2


## 5.4.3 (2017-11-18)

### Bugfixes

 - Fix Output Conditional triggering ([#323](https://github.com/kizniche/mycodo/issues/323))
 

## 5.4.2 (2017-11-18)

### Features

 - Add Output Conditional If option of "On (any duration)" ([#323](https://github.com/kizniche/mycodo/issues/323)) (See [Output Conditional Statement If Options](https://github.com/kizniche/Mycodo/blob/master/mycodo-manual.md#output-conditional-statement-if-options))

### Bugfixes

 - Fix display of first point of Daily Bezier method
 - Fix inability to use Daily Bezier method in PID ([#323](https://github.com/kizniche/mycodo/issues/323))
 - Fix saving Output options and turning Outputs On and Off


## 5.4.1 (2017-11-17)

### Features

 - Prevent currently-logged in user from: deleting own user, changing user role from Admin
 - Force iPhone to open Mycodo bookmark as standalone web app instead of in Safari
 - Refactor and add tests for all inputs ([#128](https://github.com/kizniche/mycodo/issues/128))
 - Add Flask-Limiter to limit authentication requests to 30 per minute (mainly for Remote Admin feature)
 - Add first working iteration of data acquisition to the Remote Admin dashboard
 - Add SSL certificate authentication with Remote Admin communication

### Bugfixes

 - Fix inability to modify timer options ([#318](https://github.com/kizniche/mycodo/issues/318))

### Miscellaneous

 - Rename objects (warning: this may break some things. I tried to be thorough with testing)
 - Switch from using init.d to systemd for controlling apache2


## 5.4.0 (2017-11-12)

This release has refactored how LCD displays are handled, now allowing an infinite number of data sets on a single LCD.

Note: All LDCs will be deactivated during the upgrade. As a consequence, LCD displays will need to be reconfigured and reactivated.

***Note 2: During the upgrade, the web interface will display "500 Internal Server Error." This is normal and you should give Mycodo 5 to 10 minutes (or longer) to complete the upgrade process before attempting to access the web interface again.***

### Features

 - Add ability to cycle infinite sets of data on a single LCD display ([#316](https://github.com/kizniche/mycodo/issues/316))
 - Add logrotate script to manage mycodo logs

### Bugfixes

 - Fix language selection being applied globally (each user now has own language)
 - Fix display of degree symbols on LCDs


## 5.3.6 (2017-11-11)

### Features

 - Allow camera options to be used for picamera library

### Bugfixes

 - Fix inability to take a still image while a video stream is active
 - Make creating new user names case-insensitive
 - Fix theme not saving when creating a new user

### Miscellaneous

 - Remove ability to change camera library after a camera has been added
 - Update Korean translation


## 5.3.5 (2017-11-10)

### Features

 - Add timestamp to lines of the upgrade/backup/restore logs
 - Add sensor measurement smoothing to Chirp light sensor (module will soon expand to all sensors)
 - Add ability to stream video from USB cameras
 - Add ability to stream video from several cameras at the same time

### Bugfixes

 - Fix an issue loading the camera settings page without a camera connected
 - Fix video streaming with Pi Camera ([#228](https://github.com/kizniche/mycodo/issues/228))

### Miscellaneous

 - Split flaskform.py and flaskutils.py into smaller files for easier management


## 5.3.4 (2017-11-06)

Note: The Chirp light sensor scale has been inverted. Please adjust your settings accordingly to respond to 0 as darkness and 65535 as bright.

### Features

 - Replace deprecated LockFile with fasteners ([#260](https://github.com/kizniche/mycodo/issues/260))
 - Add Timer type: PWM duty cycle output using Method ([#262](https://github.com/kizniche/mycodo/issues/262)), read more: [PWM Method](https://github.com/kizniche/Mycodo/blob/master/mycodo-manual.md#pwm-method)

### Bugfixes

 - Fix display of PID setpoints on Graphs
 - Invert Chirp light sensor scale (0=dark, 65535=bright)

### Miscellaneous

 - Update Korean translations
 - Add 2 more significant digits to ADC voltage measurements
 - Upgrade InfluxDB to v1.3.7


## 5.3.3 (2017-10-29)

### Features

 - Add Sample Time option to PWM and RPM Input options ([#302](https://github.com/kizniche/mycodo/issues/302))

### Bugfixes

 - Fix issues with PWM and RPM Inputs ([#306](https://github.com/kizniche/mycodo/issues/306))


## 5.3.2 (2017-10-28)

### Features

 - Turning Outputs On or Off no longer refreshes the page ([#192](https://github.com/kizniche/mycodo/issues/192))

### Bugfixes

 - Fix exporting measurements
 - Fix Live Data page displaying special characters ([#304](https://github.com/kizniche/mycodo/issues/304))
 - Fix PWM and RPM Input issues ([#302](https://github.com/kizniche/mycodo/issues/302))

## 5.3.1 (2017-10-27)

### Features

 - Add two new Inputs: PWM and RPM ([#302](https://github.com/kizniche/mycodo/issues/302))
 - Allow a PID to use both Relay and PWM Outputs ([#303](https://github.com/kizniche/mycodo/issues/303))


## 5.3.0 (2017-10-24)

#### ***IMPORTANT***

Because of a necessary database schema change, this update will deactivate all PID controllers and deselect the input measurement. All PID controllers will need the input measurement reconfigured before they can be started again.

### Features

Input and Output Conditional commands may now include variables. There are 23 variables currently-supported. See [Conditional Statement variables](https://github.com/kizniche/Mycodo/blob/master/mycodo-manual.md#conditional-statement-variables) for details.

 - Add new Input type: Linux Command (measurement is the return value of an executed command) ([#264](https://github.com/kizniche/mycodo/issues/264))
 - Refactor PID input option to allow new input and simplify PID configuration
 - Add ability to select LCD I2C bus ([#300](https://github.com/kizniche/mycodo/issues/300))
 - Add ADC Option to Inverse Scale ([#297](https://github.com/kizniche/mycodo/issues/300))
 - Add ability to use variables in Input/Output Conditional commands

### Bugfixes

 - Fix "Too many files open" error when using the TSL2591 sensor ([#254](https://github.com/kizniche/mycodo/issues/254))
 - Fix bug that had the potential to lose data with certain graph display configurations
 - Prevent more than one active PID from using the same output ([#108](https://github.com/kizniche/mycodo/issues/108))
 - Prevent a PID from using the same Raise and Lower output
 - Prevent a currently-active PID from changing the output to a currently-used output

### Miscellaneous

 - Update Readme and Wiki to fix outdated and erroneous information and improve coverage ([#285](https://github.com/kizniche/mycodo/issues/285))


## 5.2.5 (2017-10-14)

### Features

 - Add another status indicator color (top-left of web UI): Orange: unable to connect to daemon

### Bugfixes

 - Fix Asynchronous Graphs ([#296](https://github.com/kizniche/mycodo/issues/296))
 - Disable sensor tests to fix testing environment (will add later when the issue is diagnosed)


## 5.2.4 (2017-10-05)

### Features

 - Add ability to set time to end repeating duration method


## 5.2.3 (2017-09-29)

### Bugfixes

 - Fix issues with method repeat option


## 5.2.2 (2017-09-27)

### Features

 - Add 'restart from beginning' option to PID duration methods
 
### Bugfixes

 - Fix adding new graphs


## 5.2.1 (2017-09-21)

### Bugfixes

 - Fix changing a gauge from angular to solid ([#274](https://github.com/kizniche/mycodo/issues/274))


## 5.2.0 (2017-09-17)

### Features

 - Add gauges to Live Graphs ([#274](https://github.com/kizniche/mycodo/issues/274))


## 5.1.10 (2017-09-12)

### Bugfixes

 - Fix issue reporting issue with the web UI communicating with the daemon ([#291](https://github.com/kizniche/mycodo/issues/291))


## 5.1.9 (2017-09-07)

### Features

 - Enable daemon monitoring script (cron @reboot) to start the daemon if it stops

### Bugfixes

 - Potential fix for certain sensor initialization issues when using a multiplexer ([#290](https://github.com/kizniche/mycodo/issues/290))
 - Handle connection error when the web interface cannot connect to the daemon/relay controller ([#289](https://github.com/kizniche/mycodo/issues/289))


## 5.1.8 (2017-08-29)

### Bugfixes

 - Fix saving relay start state ([#289](https://github.com/kizniche/mycodo/issues/289))


## 5.1.7 (2017-08-29)

### Bugfixes

 - Fix MH-Z16 sensor issues in I2C read mode ([#281](https://github.com/kizniche/mycodo/issues/281))
 - Fix Atlas Scientific I2C device query response in the event of an error
 - Fix issue preventing PID from using duration Methods
 - Fix issue with PID starting a method again after it has already ended
 - Fix TSL2591 sensor ([#257](https://github.com/kizniche/mycodo/issues/257))
 - Fix saving relay trigger state ([#289](https://github.com/kizniche/mycodo/issues/289))


## 5.1.6 (2017-08-11)

### Features

 - Add MH-Z16 sensor module ([#281](https://github.com/kizniche/mycodo/issues/281))


## 5.1.5 (2017-08-11)

### Bugfixes

 - Fix MH-Z19 sensor module ([#281](https://github.com/kizniche/mycodo/issues/281))


## 5.1.4 (2017-08-11)

### Features

 - Update InfluxDB (v1.3.3) and pip packages

### Bugfixes

 - Fix K30 sensor module ([#279](https://github.com/kizniche/mycodo/issues/279))


## 5.1.3 (2017-08-10)

### Bugfixes

 - Fix install issue in setup.sh install script (catch 1-wire error if not enabled) ([#258](https://github.com/kizniche/mycodo/issues/258))


## 5.1.2 (2017-08-09)

### Bugfixes

 - Fix new timers not working ([#284](https://github.com/kizniche/mycodo/issues/284))


## 5.1.1 (2017-08-09)

### Features

 - Add live display of upgrade log during upgrade
 
### Bugfixes

 - Fix setup bug preventing database creation ([#277](https://github.com/kizniche/mycodo/issues/277), [#278](https://github.com/kizniche/mycodo/issues/278), [#283](https://github.com/kizniche/mycodo/issues/283))


## 5.1.0 (2017-08-07)

Some graphs will need to be manually reconfigured after upgrading to 5.1.0. This is due to adding PWM as an output and PID option, necessitating refactoring certain portions of code related to graph display.

### Features

 - Add PWM support as output ([#262](https://github.com/kizniche/mycodo/issues/262))
 - Add PWM support as PID output
 - Add min and max duty cycle options to PWM PID
 - Add "Max Amps" as a general configuration option
 - Improve error reporting for devices and sensors
 - Add ability to power-cycle the DHT11 sensor if 3 consecutive measurements cannot be retrieved (uses power relay option) ([#273](https://github.com/kizniche/mycodo/issues/273))
 - Add MH-Z19 CO2 sensor

### Bugfixes

 - Upgrade to InfluxDB 1.3.1 ([#8500](https://github.com/influxdata/influxdb/issues/8500) - fixes InfluxDB going unresponsive)
 - Fix K30 sensor module


## 5.0.49 (2017-07-13)

### Bugfixes

 - Move relay_usage_reports directory to new version during upgrade
 - Fix LCD display of PID setpoints with long float values (round two decimal places)
 - Fix geocoder issue


## 5.0.48 (2017-07-11)

### Features

 - Add power relay to AM2315 sensor configuration ([#273](https://github.com/kizniche/mycodo/issues/273))


## 5.0.47 (2017-07-09)

### Bugfixes

 - Fix upgrade script


## 5.0.46 (2017-07-09)

### Bugfixes

 - Fix upgrade initialization to include setting permissions


## 5.0.45 (2017-07-07)

### Bugfixes

 - Fix minor bug that leaves the .upgrade file in a backup, causing issue with upgrading after a restore


## 5.0.44 (2017-07-06)

### Bugfixes

 - Fix issues with restore functionality (still possibly buggy: use at own risk)


## 5.0.43 (2017-07-06)

### Bugfixes

 - Fix issues with restore functionality (still possibly buggy: use at own risk)


## 5.0.42 (2017-07-06)

### Features

 - Update InfluxDB to 1.3.0
 - Update pip package (geocoder)


## 5.0.41 (2017-07-06)

### Features

 - Add ability to restore backup (Warning: Experimental feature, not thoroughly tested)
 - Add ability to view the backup log on View Logs page
 - Add script to check if daemon uncleanly shut down during upgrade and remove stale PID file ([#198](https://github.com/kizniche/mycodo/issues/198))

### Bugfixes

 - Fix error if country cannot be detected for anonymous statistics


## 5.0.40 (2017-07-03)

### Bugfixes

 - Fix install script error ([#253](https://github.com/kizniche/mycodo/issues/253))
 - Fix issue modulating relays if a conditionals using them are not properly configured ([#266](https://github.com/kizniche/mycodo/issues/266))


## 5.0.39 (2017-06-27)

### Bugfixes

 - Fix upgrade process


## 5.0.38 (2017-06-27)

### Bugfixes

 - Fix install script


## 5.0.37 (2017-06-27)

### Bugfixes

 - Change wiringpi during install


## 5.0.36 (2017-06-27)

### Features

 - Add ability to create a Mycodo backup
 - Add ability to delete a Mycodo backup
 - Remove mycodo-wrapper binary in favor of compiling it from source code during install/upgrade

### Bugfixes

 - Fix issue with influxdb database and user creation during install ([#255](https://github.com/kizniche/mycodo/issues/255))
 
### Work in progress

 - Add ability to restore a Mycodo backup


## 5.0.35 (2017-06-18)

### Bugfixes

 - Fix swap size check (and change to 512 MB) to permit pi_switch module compilation size requirement ([#258](https://github.com/kizniche/mycodo/issues/258))


## 5.0.34 (2017-06-18)

### Features

 - Add TSL2591 luminosity sensor ([#257](https://github.com/kizniche/mycodo/issues/257))
 - Update sensor page to more compact style

### Bugfixes

 - Append setup.sh output to setup.log instead of overwriting ([#255](https://github.com/kizniche/mycodo/issues/255))
 - Fix display of error response when attempting to modify timer when it's active


## 5.0.33 (2017-06-05)

### Features

 - Add new relay type: Execute Commands (executes linux commands to turn the relay on and off)

### Bugfixes

 - Fix query of ADC unit data (not voltage) from influxdb
 
### Miscellaneous

 - Update influxdb to version 1.2.4
 - Update pip packages
 - Update Manual
 - Update translatable texts


## 5.0.32 (2017-06-02)

### Bugfixes

 - Fix display of PID output and setpoint on live graphs ([#252](https://github.com/kizniche/mycodo/issues/252))


## 5.0.31 (2017-05-31)

### Features

 - Add option to not turn wireless relay on or off at startup

### Bugfixes

 - Fix inability to save SHT sensor options ([#251](https://github.com/kizniche/mycodo/issues/251))
 - Fix inability to turn relay on if another relay is unconfigured ([#251](https://github.com/kizniche/mycodo/issues/251))


## 5.0.30 (2017-05-23)

### Bugfixes

 - Fix display of proper relay status if pin is 0


## 5.0.29 (2017-05-23)

### Features

 - Relay and Timer page style improvements

### Bugfixes

 - Add influxdb query generator with input checks


## 5.0.28 (2017-05-23)

### Features

  - Add support for Atlas Scientific pH Sensor ([#238](https://github.com/kizniche/mycodo/issues/238))
  - Add support for calibrating the Atlas Scientific pH sensor
  - Add UART support for Atlas Scientific PT-1000 sensor
  - Update Korean translations
  - Add measurement retries upon CRC fail for AM2315 sensor ([#246](https://github.com/kizniche/mycodo/issues/246))
  - Add page error handler that provides full traceback when the Web UI crashes
  - Display live pH measurements during pH sensor calibration
  - Add ability to clear calibration data from Atlas Scientific pH sensors
  - Add sensor option to calibrate Atlas Scientific pH sensor with the temperature from another sensor before measuring pH
  - Add 433MHz wireless transmitter/receiver support for relay actuation ([#88](https://github.com/kizniche/mycodo/issues/88), [#245](https://github.com/kizniche/mycodo/issues/245))

### Bugfixes

  - Fix saving of proper start time during timer creation ([#248](https://github.com/kizniche/mycodo/issues/248))
  - Fix unicode error when generating relay usage reports


## 5.0.27 (2017-04-12)

### Bugfixes

  - Fix issue with old database entries and new graph page parsing
  - Revert to old relay form submission method (ajax method broken)


## 5.0.26 (2017-04-12)

### Bugfixes

  - Fix critical issue with upgrade script


## 5.0.25 (2017-04-12)

### Bugfixes

  - Fix setting custom graph colors


## 5.0.24 (2017-04-12)

### Features

  - Add toastr and ajax support for submitting forms without refreshing the page (currently only used with relay On/Off/Duration buttons) ([#70](https://github.com/kizniche/mycodo/issues/70))

### Bugfixes

  - Fix issue with changing ownership of SSL certificates during install ([#240](https://github.com/kizniche/mycodo/issues/240))
  - Fix PID Output not appearing when adding new graph (modifying graph works)
  - Remove ineffective upgrade reversion script (reversion was risky)


## 5.0.23 (2017-04-10)

### Features

  - Add PID Output as a graph display option (useful for tuning PID controllers)

### Bugfixes

  - Fix display of unicode characters ([#237](https://github.com/kizniche/mycodo/issues/237))


## 5.0.22 (2017-04-08)

### Features

  - Add sensor conditional: emailing of photo or video (video only supported by picamera library at the moment) ([#226](https://github.com/kizniche/mycodo/issues/226))

### Bugfixes

  - Fix inability to display Sensor page if unable to detect DS18B20 sensors ([#236](https://github.com/kizniche/mycodo/issues/236))
  - Fix inability to disable relay during camera capture
  - Fix SSL generation script and strengthen from 2048 bit to 4096 bit RSA ([#234](https://github.com/kizniche/mycodo/issues/234))

### Miscellaneous

  - New cleaner Timer page style


## 5.0.21 (2017-04-02)

### Bugfixes

  - Fix BMP280 sensor module initialization ([#233](https://github.com/kizniche/mycodo/issues/233))
  - Fix saving and display of PID and Relay values on LCDs


## 5.0.20 (2017-04-02)

### Bugfixes

  - Fix BMP280 sensor module initialization
  - Fix saving and display of PID and Relay values on LCDs
  - Fix inability to select certain measurements for a sensor under the PID options


## 5.0.19 (2017-04-02)

### Bugfixes

  - Fix BMP280 sensor I<sup>2</sup>C address options ([#233](https://github.com/kizniche/mycodo/issues/233))


## 5.0.18 (2017-04-01)

### Features

  - Add BMP280 I2C temperature and pressure sensor ([#233](https://github.com/kizniche/mycodo/issues/233))


## 5.0.17 (2017-03-31)

### Bugfixes

  - Fix issue with graph page crashing when non-existent sensor referenced ([#232](https://github.com/kizniche/mycodo/issues/232))


## 5.0.16 (2017-03-30)

### Features

  - New Mycodo Manual rendered in markdown, html, pdf, and plain text

### Bugfixes

  - Fix BME280 sensor module to include calibration code (fixes "stuck" measurements)
  - Fix issue with graph page crashing when non-existent sensor referenced ([#231](https://github.com/kizniche/mycodo/issues/231))


## 5.0.15 (2017-03-28)

### Bugfixes

  - Fix issue with graph page errors when creating a graph with PIDs or Relays
  - Fix sensor conditional measurement selections ([#230](https://github.com/kizniche/mycodo/issues/230))
  - Fix inability to stream video from a Pi camera ([#228](https://github.com/kizniche/mycodo/issues/228))
  - Fix inability to delete LCD ([#229](https://github.com/kizniche/mycodo/issues/229))
  - Fix measurements export
  - Fix display of BMP and BH1750 sensor measurements in sensor lists (graphs/export)

### Miscellaneous

  - Better exception-handling (clean up logging of influxdb measurement errors)


## 5.0.14 (2017-03-25)

### Features

  - Add BH1750 I2C light sensor ([#224](https://github.com/kizniche/mycodo/issues/224))

### Bugfixes

  - Change default opencv values for new cameras ([#225](https://github.com/kizniche/mycodo/issues/225))
  - Fix relays not recording proper ON duration (which causes other issues) ([#223](https://github.com/kizniche/mycodo/issues/223))
  - Fix new graphs occupying 100% width (12/12 columns)


## 5.0.13 (2017-03-24)

### Bugfixes

  - Fix issue with adding/deleting relays
  - Fix inability to have multiple graphs appear on the same row
  - Fix UnicodeEncodeError when using translations
  - Fix BME280 sensor pressure/altitude


## 5.0.12 (2017-03-23)

### Bugfixes

  - Fix frontend and backend issues with conditionals


## 5.0.11 (2017-03-22)

### Bugfixes

  - Fix alembic database upgrade error (hopefully)


## 5.0.10 (2017-03-22)

### Bugfixes

  - Fix photos being taken uncontrollably when a time-lapse is active


## 5.0.9 (2017-03-22)

### Bugfixes

  - Update geocoder to 1.21.0 to attempt to resolve issue
  - Fix creation of alembic version number in database of new install
  - Add suffixes to distinguish Object from Die temperatures of TMP006 sensor on Live page
  - Fix reference to pybabel in virtualenv


## 5.0.8 (2017-03-22)

### Features

  - Add option to hide tooltips

### Bugfixes

  - Add alembic upgrade check as a part of flask app startup
  - Fix reference to alembic for database upgrades
  - Fix photos being taken uncontrollably when a time-lapse is active
  - Show edge measurements as vertical bars instead of lines on graphs
  - Fix default image width/height when adding cameras
  - Prevent attempting to setup a relay at startup if the GPIO pin is < 1
  - Add coverage where DHT22 sensor could be power cycled to fix an inability to acquire measurements
  - Display the device name next to each custom graph color
  - Fix encoding error when collecting anonymous statistics ([#216](https://github.com/kizniche/mycodo/issues/216))

### Miscellaneous

  - Update Influxdb to version 1.2.2
  - UI style improvements


## 5.0.7 (2017-03-19)

### Bugfixes

  - Fix pybabel reference during install/upgrade ([#212](https://github.com/kizniche/mycodo/issues/212))


## 5.0.6 (2017-03-19)

### Bugfixes

  -  Fix edge detection conditional statements ([#214](https://github.com/kizniche/mycodo/issues/214))
  -  Fix identification and conversion of dewpoint on live page ([#215](https://github.com/kizniche/mycodo/issues/215))


## 5.0.5 (2017-03-18)

### Bugfixes

  - Fix issue with timers not actuating relays ([#213](https://github.com/kizniche/mycodo/issues/213))


## 5.0.4 (2017-03-18)

### Bugfixes

  - Fix issues with saving LCD options ([#211](https://github.com/kizniche/mycodo/issues/211))


## 5.0.0 (2017-03-18)

### Bugfixes

  - Fixes inability of relay conditionals to operate ([#209](https://github.com/kizniche/mycodo/issues/209), [#210](https://github.com/kizniche/mycodo/issues/210))
  - Fix issue with user creation/deletion in web UI
  - Fix influxdb being unreachable directly after package install

### Features

  - Complete Spanish translation
  - Add auto-generation of relay usage/cost reports on a daily, weekly, or monthly schedule
  - Add ability to check daemon health (mycodo_client.py --checkdaemon)
  - Add sensor conditional actions: Activate/Deactivate PID, Email Photo, Email Video
  - Add PID option: maximum allowable sensor measurement age (to allow the PID controller to manipulate relays, the sensor measurement must have occurred in the past x seconds)
  - Add PID option: minimum off duration for lower/raise relay (protects devices that require a minimum off period by preventing power cycling from occurring too quickly)
  - Add new sensor: Free Disk Space (of a set path)
  - Add new sensor: Mycodo Daemon RAM Usage (used for testing)
  - Add ability to use multiple camera configurations (multiple cameras)
  - Add OpenCV camera library to allow use of USB cameras ([#193](https://github.com/kizniche/mycodo/issues/193))
  - Automatically detect DS18B20 sensors in sensor configuration
  - Add ability to create custom user roles
  - Add new user roles: Editor and Monitor ([#46](https://github.com/kizniche/mycodo/issues/46))

### Miscellaneous

  - Mobile display improvements
  - Improve content and accessibility of help documentation
  - Redesign navigation menu (including glyphs from bootstrap and fontawesome)
  - Move to using a Python virtual environment ([#203](https://github.com/kizniche/mycodo/issues/203))
  - Refactor the relay/sensor conditional management system
  - User names are no longer case-sensitive
  - Switch to using Flask-Login
  - Switch to using flask_wtf.FlaskForm (from using deprecated flask_wtf.Form)
  - Update web interface style and layout
  - Update influxdb to 1.2.1
  - Update Flask WTF to 0.14.2
  - Move from using sqlalchemy to flask sqlalchemy
  - Restructure database ([#115](https://github.com/kizniche/mycodo/issues/115), [#122](https://github.com/kizniche/mycodo/issues/122))


## 4.2.0 (2017-03-16)

### Features

  - Add ability to turn a relay on for a specific duration of time
  - Update style of Timer and Relay pages (mobile-compatibility)


## 4.1.16 (2017-02-05)

### Bugfixes

  - Revert back to influxdb 1.1.1 to fix LCD time display ([#7877](https://github.com/influxdata/influxdb/issues/7877) will fix, when released)
  - Fix influxdb not restarting after a new version is installed
  - Fix issue with relay conditionals being triggered upon shutdown
  - Fix asynchronous graph to use local timezone rather than UTC ([#185](https://github.com/kizniche/mycodo/issues/185))

### Miscellaneous

  - Remove archived versions of Mycodo (Mycodo/old) during upgrade (saves space during backup)


## 4.1.15 (2017-01-31)

### Bugfixes

  - Fix LCD KeyError from missing measurement unit for durations_sec


## 4.1.14 (2017-01-30)

### Bugfixes

  - Fix DHT11 sensor module ([#176](https://github.com/kizniche/mycodo/issues/176))

### Miscellaneous

  - Update influxdb to 1.2.0


## 4.1.13 (2017-01-30)

### Bugfixes

  - Fix DHT11 sensor module ([#176](https://github.com/kizniche/mycodo/issues/176))


## 4.1.12 (2017-01-30)

### Bugfixes

  - Fix PID controller crash


## 4.1.11 (2017-01-30)

This is a small update, mainly to fix the install script. It also *should* fix the DHT11 sensor module from stopping at the first bad checksum.

### Bugfixes

  - Fix DHT11 sensor module, removing exception preventing acquisition of future measurements ([#176](https://github.com/kizniche/mycodo/issues/176))
  - Fix setup.sh install script by adding git as a dependency ([#183](https://github.com/kizniche/mycodo/issues/183))
  - Fix initialization script executed during install and upgrade


## 4.1.10 (2017-01-29)

### Bugfixes

  - Fix PID variable initializations
  - Fix KeyError in controller_lcd.py
  - Fix camera termination bug ([#178](https://github.com/kizniche/mycodo/issues/178))
  - Fix inability to pause/hold/resume PID controllers

### Miscellaneous

  - Add help text for conditional statements to relay page ([#181](https://github.com/kizniche/mycodo/issues/181))


## 4.1.9 (2017-01-27)

This update fixes two major bugs: Sometimes admin users not being created properly from the web UI and the daemon not being set to automatically start during install.

This update also fixes an even more severe bug affecting the database upgrade system. If you installed a system before this upgrade, you are probably affected. This release will display a message indicating if your database has an issue. Deleting ~/Mycodo/databases/mycodo.db and restarting the web server (or reboot) will regenerate the database.

If your daemon doesn't automatically start because you installed it with a botched previous version, issue the following commands to add it to systemctl's autostart:

***Important***: Make sure you rename 'user' below to your actual user where you installed Mycodo, and make sure the Mycodo install directory is correct and points to the correct mycodo.service file.

```
sudo service mycodo stop
sudo systemctl disable mycodo.service
sudo rm -rf /etc/systemd/system/mycodo.service
sudo systemctl enable /home/user/Mycodo/install/mycodo.service
sudo service mycodo start
```

### Features

  - Add check for problematic database and notify user how to fix it
  - Add ability to define the colors of lines on general graphs ([#161](https://github.com/kizniche/mycodo/issues/161))

### Bugfixes

  - Update install instructions to correct downloading the latest release tarball
  - Fix for database upgrade bug that has been plaguing Mycodo for the past few releases
  - Fix incorrect displaying of graphs with relay or PID data
  - Fix relay turning off when saving relay settings and GPIO pin doesn't change
  - Fix bug that crashes the daemon if the user database is empty
  - Fix Spanish translation file errors
  - Fix mycodo daemon not automatically starting after install
  - Fix inability to create admin user from the web interface
  - Fix inability to delete methods
  - Fix Atlas PT100 sensor module 'invalid literal for float()' error
  - Fix camera termination bug ([#178](https://github.com/kizniche/mycodo/issues/178))

Miscellaneous

  - Add new theme: Sun


## 4.1.8 (2017-01-21)

### Bugfixes

  - Actually fix the upgrade system (mycodo_wrapper)
  - Fix bug in DHT22 sensor module preventing measurements
  - Fix inability to show latest time-lapse image on the camera page (images are still being captured)

### Miscellaneous

  - Update Spanish translations


## 4.1.7 (2017-01-19)

### Bugfixes

  - Fix upgrade system (mycodo_wrapper). This may have broke the upgrade system (if so, use the manual method in the README)
  - Fix time-lapses not resuming after an upgrade
  - Fix calculation of total 1-month relay usage and cost
  - Fix (and modify) the logging behavior in modules
  - Fix K30 sensor module returning None as a measurement value
  - Fix gpiod being added to crontab during install from setup.sh ([#174](https://github.com/kizniche/mycodo/issues/174))


## 4.1.6 (2017-01-17)

### Features

  - Add ability to export selected measurement data (in CSV format) from a date/time span

### Bugfixes

  - Fix issue with setup.sh when the version of wget<1.16 ([#173](https://github.com/kizniche/mycodo/issues/173))
  - Fix error calculating rely usage when it's currently the billing day of the month

### Miscellaneous

  - Remove Sensor Logs (Tools/Sensor Logs). The addition of the measurement export feature in this release deprecates Sensor Logs. Note that by the very nature of how the Sensor Log controllers were designed, there was a high probability of missing measurements. The new measurement export feature ensures all measurements are exported.
  - Add more translatable text
  - Add password repeat input when creating new admin user


## 4.1.5 (2017-01-14)

### Bugfixes

  - Fix DHT11 sensor module not returning values ([#171](https://github.com/kizniche/mycodo/issues/171))
  - Fix HTU21D sensor module not returning values ([#172](https://github.com/kizniche/mycodo/issues/172))


## 4.1.4 (2017-01-13)

This release introduces a new method for upgrading Mycodo to the latest version. Upgrades will now be performed from github releases instead of commits, which should prevent unintended upgrades to the public, facilitate bug-tracking, and enable easier management of a changelog.

### Performance

  - Add ability to hold, pause and resume PID controllers
  - Add ability to modify PID controller parameters while active, held, or paused
  - New method of processing data on live graphs that is more accurate and reduced bandwidth
  - Install numpy binary from apt instead of compiling with pip

### Features

  - Add ability to set the language of the web user interface ([#167](https://github.com/kizniche/mycodo/issues/167))
  - Add Spanish language translation
  - New upgrade system to perform upgrades from github releases instead of commits
  - Allow symbols to be used in a user password ([#76](https://github.com/kizniche/mycodo/issues/76))
  - Introduce changelog (CHANGELOG.md)

### Bugfixes

  - Fix inability to update long-duration relay times on live graphs
  - Fix dew point being incorrectly inserted into the database
  - Fix inability to start video stream ([#155](https://github.com/kizniche/mycodo/issues/155))
  - Fix SHT1x7x sensor module not returning values ([#159](https://github.com/kizniche/mycodo/issues/159))

### Miscellaneous

  - Add more software tests
  - Update Flask to v0.12
  - Update InfluxDB to v1.1.1
  - Update factory_boy to v2.8.1
  - Update sht_sensor to v16.12.1
  - Move install files to Mycodo/install


## 4.0.26 (2016-11-23)

### Features

  - Add more I2C LCD address options (again)
  - Add Fahrenheit conversion for temperatures on /live page
  - Add github issue template ([#150](https://github.com/kizniche/mycodo/issues/150) [#151](https://github.com/kizniche/Mycodo/pull/151))
  - Add information to the README about performing manual backup/restore
  - Add universal sensor tests

### Bugfixes

  - Fix code warnings and errors
  - Add exceptions, logging, and docstrings


## 4.0.25 (2016-11-13)

### Features

  - New create admin user page if no admin user exists
  - Add support for [Chirp soil moisture sensor](https://wemakethings.net/chirp/)
  - Add more I2C LCD address options
  - Add endpoint tests
  - Add use of [Travis CI](https://travis-ci.org/) and [Codacy](https://www.codacy.com/)

### Bugfixes

  - Fix controller crash when using a 20x4 LCD ([#136](https://github.com/kizniche/mycodo/issues/136))
  - Add short sleep() to login to reduce chance of brute-force success
  - Fix code warnings and errors


## 4.0.24 (2016-10-26)

### Features

  - Setup flask app using new create_app() factory
  - Create application factory and moved view implementation into a general blueprint ([#129](https://github.com/kizniche/mycodo/issues/129) [#132](https://github.com/kizniche/Mycodo/pull/132) [#142](https://github.com/kizniche/Mycodo/pull/142))
  - Add initial fixture tests


## 4.0.23 (2016-10-18)

### Performance

  - Improve time-lapse capture method

### Features

  - Add BME280 sensor
  - Create basic tests for flask app ([#112](https://github.com/kizniche/mycodo/issues/122))
  - Relocated Flask UI into its own package ([#116](https://github.com/kizniche/Mycodo/pull/116))
  - Add DB session fixtures; create model factories
  - Add logging of relay durations that are turned on and off, without a known duration
  - Add ability to define power billing cycle day, AC voltage, cost per kWh, and currency unit for relay usage statistics
  - Add more Themes
  - Add hostname to UI page title

### Bugfixes

  - Fix relay conditionals when relays turn on for durations of time ([#123](https://github.com/kizniche/mycodo/issues/123))
  - Exclude photo/video directories from being backed up during upgrade
  - Removed unused imports
  - Changed print statements to logging statements
  - Fix inability to save sensor settings ([#120](https://github.com/kizniche/mycodo/issues/120) [#134](https://github.com/kizniche/mycodo/issues/134))<|MERGE_RESOLUTION|>--- conflicted
+++ resolved
@@ -2,13 +2,10 @@
 
 ### Bugfixes
 
-<<<<<<< HEAD
  - Fix error when PWM Output duty cycle is 0
-=======
  - Change pin default when creating an Output from 0 to None
  - Don't run Output shutdown function if not set up
  - Fix Controller custom_option messages not being visible
->>>>>>> 2f1d22bf
  - Fix output state checking not handling errors ([#990](https://github.com/kizniche/mycodo/issues/990))
  - Fix BME680 Input dependency
  - Fix GrovePi DHT Input
