#!/usr/bin/python
# -*- coding: utf-8 -*-
#
#  config.py - Global Mycodo configuration settings
#
import os
import collections

from datetime import timedelta

<<<<<<< HEAD
MYCODO_VERSION = '4.2.0'
=======
MYCODO_VERSION = '5.0.0'
ALEMBIC_VERSION = ''
>>>>>>> 4ebc6f9f

LANGUAGES = {
    'en': 'English',
    'fr': 'Français (French)',
    'es': 'Español (Spanish)',
    'ko': '한국어 (Korean)'
}

# Install path, the parent directory this script resides
INSTALL_DIRECTORY = os.path.dirname(os.path.realpath(__file__)) + '/..'

# Measurements for each sensor/device
MEASUREMENTS = {
    'MYCODO_RAM': ['disk_space'],
    'ADS1x15': ['voltage'],
    'AM2315': ['dewpoint', 'humidity', 'temperature'],
    'ATLAS_PT1000': ['temperature'],
    'BME280': ['altitude', 'dewpoint', 'humidity', 'pressure', 'temperature'],
    'BMP': ['temperature'],
    'CHIRP': ['lux', 'moisture', 'temperature'],
    'DHT11': ['dewpoint', 'humidity', 'temperature'],
    'DHT22': ['dewpoint', 'humidity', 'temperature'],
    'DS18B20': ['temperature'],
    'EDGE': ['edge'],
    'HTU21D': ['dewpoint', 'humidity', 'temperature'],
    'K30': ['co2'],
    'MCP342x': ['voltage'],
    'RPi': ['temperature'],
    'RPiCPULoad': ['cpu_load_1m', 'cpu_load_5m', 'cpu_load_15m'],
    'RPiFreeSpace': ['disk_space'],
    'SHT1x_7x': ['dewpoint', 'humidity', 'temperature'],
    'SHT2x': ['dewpoint', 'humidity', 'temperature'],
    'TMP006': ['temperature_object', 'temperature_die'],
    'TSL2561': ['lux']
}

# Unit abbreviation for each measurement
MEASUREMENT_UNITS = {
    'altitude': {
        'name': 'Altitude', 'meas': 'altitude', 'unit': 'm'},
    'co2': {
        'name': 'CO2', 'meas': 'co2', 'unit': 'ppmv'},
    'dewpoint': {
        'name': 'Dewpoint', 'meas': 'temperature', 'unit': 'C'},
    'cpu_load_1m': {
        'name': 'CPU Load', 'meas': 'cpu_load', 'unit': '1 min'},
    'cpu_load_5m': {
        'name': 'CPU Load', 'meas': 'cpu_load', 'unit': '5 min'},
    'cpu_load_15m': {
        'name': 'CPU Load', 'meas': 'cpu_load', 'unit': '15 min'},
    'duration_sec': {
        'name': 'Duration', 'meas': 'duration_sec', 'unit': 'sec'},
    'edge': {
        'name': 'Edge', 'meas': 'edge', 'unit': 'edge'},
    'disk_space': {
        'name': 'Disk', 'meas': 'disk_space', 'unit': 'MB'},
    'humidity': {
        'name': 'Humidity', 'meas': 'humidity', 'unit': '%'},
    'lux': {
        'name': 'Light', 'meas': 'lux', 'unit': 'lx'},
    'moisture': {
        'name': 'Moisture', 'meas': 'moisture', 'unit': 'moisture'},
    'pressure': {
        'name': 'Pressure', 'meas': 'pressure', 'unit': 'Pa'},
    'temperature': {
        'name': 'Temperature', 'meas': 'temperature', 'unit': 'C'},
    'temperature_object': {
        'name': 'Temperature (Obj)', 'meas': 'temperature', 'unit': 'C'},
    'temperature_die': {
        'name': 'Temperature (Die)', 'meas': 'temperature', 'unit': 'C'},
    'voltage': {
        'name': 'Voltage', 'meas': 'voltage', 'unit': 'volts'}
}

# Sensors and description
SENSORS = [
    ('MYCODO_RAM', 'Mycodo: Daemon RAM Usage'),
    ('RPi', 'Raspberry Pi: CPU Temperature'),
    ('RPiCPULoad', 'Raspberry Pi: CPU Load'),
    ('RPiFreeSpace', 'Raspberry Pi: Free Disk Space'),
    ('ADS1x15', 'Analog-to-Digital Converter: ADS1x15'),
    ('MCP342x', 'Analog-to-Digital Converter: MCP342x'),
    ('EDGE', 'Edge Detection: Simple Switch'),
    ('K30', 'CO2: K30'),
    ('TSL2561', 'Luminance: TSL2561'),
    ('CHIRP', 'Moisture: Chirp'),
    ('BME280', 'Pressure/Temperature/Humidity: BME 280'),
    ('BMP', 'Pressure/Temperature: BMP 180/085'),
    ('DS18B20', 'Temperature: DS18B20'),
    ('TMP006', 'Temperature (Contactless): TMP 006/007'),
    ('ATLAS_PT1000', 'Temperature: Atlas Scientific, PT-1000'),
    ('AM2315', 'Temperature/Humidity: AM2315'),
    ('DHT11', 'Temperature/Humidity: DHT11'),
    ('DHT22', 'Temperature/Humidity: DHT22'),
    ('HTU21D', 'Temperature/Humidity: HTU21D'),
    ('SHT1x_7x', 'Temperature/Humidity: SHT 10/11/15/71/75'),
    ('SHT2x', 'Temperature/Humidity: SHT 21/25')
]

# Devices that have a default address that doesn't change
# Used to determine whether or not to present the option to change address
DEVICES_DEFAULT_LOCATION = [
    'AM2315', 'ATLAS_PT1000', 'BMP', 'HTU21D',
    'K30', 'RPi', 'RPiCPULoad', 'mycodo_ram'
]

# Conditional actions
CONDITIONAL_ACTIONS = collections.OrderedDict([
    ('relay', 'Relay'),
    ('command', 'Command'),
    ('activate_pid', 'Activate PID'),
    ('deactivate_pid', 'Deactivate PID'),
    ('email', 'Email'),
    ('flash_lcd', 'Flash LCD'),
    ('photo', 'Photo'),
    ('photo_email', 'Email Photo'),
    ('video', 'Video'),
    ('video_email', 'Email Video')
])

# User Roles
USER_ROLES = [
    dict(id=1, name='Admin',
         edit_settings=True, edit_controllers=True, edit_users=True,
         view_settings=True, view_camera=True, view_stats=True,
         view_logs=True),
    dict(id=2, name='Editor',
         edit_settings=True, edit_controllers=True, edit_users=False,
         view_settings=True, view_camera=True, view_stats=True,
         view_logs=True),
    dict(id=3, name='Monitor',
         edit_settings=False, edit_controllers=False, edit_users=False,
         view_settings=True, view_camera=True, view_stats=True,
         view_logs=True),
    dict(id=4, name='Guest',
         edit_settings=False, edit_controllers=False, edit_users=False,
         view_settings=False, view_camera=False, view_stats=False,
         view_logs=False)
]

# Web UI themes
THEMES = [
    ('cerulean', 'Cerulean'),
    ('cosmo', 'Cosmo'),
    ('cyborg', 'Cyborg'),
    ('darkly', 'Darkly'),
    ('flatly', 'Flatly'),
    ('journal', 'Journal'),
    ('lumen', 'Lumen'),
    ('paper', 'Paper'),
    ('readable', 'Readable'),
    ('sadstone', 'Sadstone'),
    ('simplex', 'Simplex'),
    ('slate', 'Slate'),
    ('spacelab', 'Spacelab'),
    ('sun', 'Sun'),
    ('superhearo', 'Superhearo'),
    ('united', 'United'),
    ('yeti', 'Yeti')
]

# SQLite3 databases that stores users and settings
DATABASE_PATH = os.path.join(INSTALL_DIRECTORY, 'databases')
SQL_DATABASE_MYCODO = os.path.join(DATABASE_PATH, 'mycodo.db')
MYCODO_DB_PATH = 'sqlite:///' + SQL_DATABASE_MYCODO

# File paths/logging
USAGE_REPORTS_PATH = os.path.join(INSTALL_DIRECTORY, 'relay_usage_reports')
LOG_PATH = '/var/log/mycodo'  # Where generated logs are stored
LOGIN_LOG_FILE = os.path.join(LOG_PATH, 'login.log')
DAEMON_LOG_FILE = os.path.join(LOG_PATH, 'mycodo.log')
UPGRADE_LOG_FILE = os.path.join(LOG_PATH, 'mycodoupgrade.log')
RESTORE_LOG_FILE = os.path.join(LOG_PATH, 'mycodorestore.log')
HTTP_LOG_FILE = '/var/log/apache2/error.log'
LOCK_PATH = '/var/lock'
DAEMON_PID_FILE = os.path.join(LOCK_PATH, 'mycodo.pid')

# Camera
CAMERAS = {
    'Raspberry Pi': 'picamera',
    'USB Camera': 'opencv'
}
PATH_CAMERAS = os.path.join(INSTALL_DIRECTORY, 'cameras')
LOCK_FILE_STREAM = os.path.join(DATABASE_PATH, 'mycodo-camera-stream.pid')

# Influx sensor/device measurement database
INFLUXDB_HOST = 'localhost'
INFLUXDB_PORT = 8086
INFLUXDB_USER = 'mycodo'
INFLUXDB_PASSWORD = 'mmdu77sj3nIoiajjs'
INFLUXDB_DATABASE = 'mycodo_db'

# Anonymous statistics
STATS_INTERVAL = 86400
STATS_HOST = 'fungi.kylegabriel.com'
STATS_PORT = 8086
STATS_USER = 'mycodo_stats'
STATS_PASSWORD = 'Io8Nasr5JJDdhPOj32222'
STATS_DATABASE = 'mycodo_stats'
STATS_CSV = os.path.join(DATABASE_PATH, 'statistics.csv')
ID_FILE = os.path.join(DATABASE_PATH, 'statistics.id')

# Login restrictions
LOGIN_ATTEMPTS = 5
LOGIN_BAN_SECONDS = 600  # 10 minutes

# Relay amp restrictions. If the sum of current draws of all relay currently
# on, plus the one directed to turn on, surpasses this maximum, the relay
# will be prevented from turning on. Prevents exceeding current rating of
# the electrical system.
MAX_AMPS = 15


class ProdConfig(object):
    """ Production Configuration """
    SQL_DATABASE_MYCODO = os.path.join(DATABASE_PATH, 'mycodo.db')
    MYCODO_DB_PATH = 'sqlite:///' + SQL_DATABASE_MYCODO
    SQLALCHEMY_DATABASE_URI = 'sqlite:///' + SQL_DATABASE_MYCODO
    SQLALCHEMY_TRACK_MODIFICATIONS = False

    REMEMBER_COOKIE_DURATION = timedelta(days=90)

    # Ensure file containing the Flask secret_key exists
    FLASK_SECRET_KEY_PATH = os.path.join(DATABASE_PATH, 'flask_secret_key')
    if not os.path.isfile(FLASK_SECRET_KEY_PATH):
        with open(FLASK_SECRET_KEY_PATH, 'w') as file:
            file.write(os.urandom(24))
    SECRET_KEY = open(FLASK_SECRET_KEY_PATH, 'rb').read()


class TestConfig(object):
    """ Testing Configuration """
    SQLALCHEMY_DATABASE_URI = 'sqlite://'  # in-memory db only. tests drop the tables after they run
    SQLALCHEMY_TRACK_MODIFICATIONS = False

    SECRET_KEY = '1234'
    TESTING = True
    DEBUG = True<|MERGE_RESOLUTION|>--- conflicted
+++ resolved
@@ -8,12 +8,8 @@
 
 from datetime import timedelta
 
-<<<<<<< HEAD
-MYCODO_VERSION = '4.2.0'
-=======
 MYCODO_VERSION = '5.0.0'
 ALEMBIC_VERSION = ''
->>>>>>> 4ebc6f9f
 
 LANGUAGES = {
     'en': 'English',
